--- conflicted
+++ resolved
@@ -951,12 +951,9 @@
         build_opts = self.query("SELECT value FROM system.build_options WHERE name = 'CXX_FLAGS'")
         return "-fsanitize=thread" in build_opts
 
-<<<<<<< HEAD
-=======
     def is_built_with_address_sanitizer(self):
         build_opts = self.query("SELECT value FROM system.build_options WHERE name = 'CXX_FLAGS'")
         return "-fsanitize=address" in build_opts
->>>>>>> 252fc733
 
     # Connects to the instance via clickhouse-client, sends a query (1st argument) and returns the answer
     def query(self, sql, stdin=None, timeout=60, settings=None, user=None, password=None, database=None,
