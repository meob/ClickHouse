import os
import random
import string
import struct

import pytest
from helpers.cluster import ClickHouseCluster
from helpers.network import PartitionManager
from helpers.test_tools import TSV
from helpers.test_tools import assert_eq_with_retry

cluster = ClickHouseCluster(__file__)


def get_random_array():
    return [random.randint(0, 1000) % 1000 for _ in range(random.randint(0, 1000))]


def get_random_string():
    length = random.randint(0, 1000)
    return ''.join(random.choice(string.ascii_uppercase + string.digits) for _ in range(length))


def insert_random_data(table, node, size):
    data = [
        '(' + ','.join((
            "'2019-10-11'",
            str(i),
            "'" + get_random_string() + "'",
            str(get_random_array()))) +
        ')' for i in range(size)
    ]

    node.query("INSERT INTO {} VALUES {}".format(table, ','.join(data)))


def create_tables(name, nodes, node_settings, shard):
    for i, (node, settings) in enumerate(zip(nodes, node_settings)):
        node.query(
<<<<<<< HEAD
        '''
        CREATE TABLE {name}(date Date, id UInt32, s String, arr Array(Int32))
        ENGINE = ReplicatedMergeTree('/clickhouse/tables/test/{shard}/{name}', '{repl}')
        PARTITION BY toYYYYMM(date)
        ORDER BY id
        SETTINGS index_granularity = 64, index_granularity_bytes = {index_granularity_bytes},
        min_rows_for_wide_part = {min_rows_for_wide_part}, min_rows_for_compact_part = {min_rows_for_compact_part},
        min_bytes_for_wide_part = 0, min_bytes_for_compact_part = 0,
        in_memory_parts_enable_wal = 1
        '''.format(name=name, shard=shard, repl=i, **settings))
=======
            '''
            CREATE TABLE {name}(date Date, id UInt32, s String, arr Array(Int32))
            ENGINE = ReplicatedMergeTree('/clickhouse/tables/test/{shard}/{name}', '{repl}')
            PARTITION BY toYYYYMM(date)
            ORDER BY id
            SETTINGS index_granularity = 64, index_granularity_bytes = {index_granularity_bytes},
            min_rows_for_wide_part = {min_rows_for_wide_part}, min_rows_for_compact_part = {min_rows_for_compact_part},
            in_memory_parts_enable_wal = 1
            '''.format(name=name, shard=shard, repl=i, **settings))

>>>>>>> 9f559985

def create_tables_old_format(name, nodes, shard):
    for i, node in enumerate(nodes):
        node.query(
            '''
            CREATE TABLE {name}(date Date, id UInt32, s String, arr Array(Int32))
            ENGINE = ReplicatedMergeTree('/clickhouse/tables/test/{shard}/{name}', '{repl}', date, id, 64)
            '''.format(name=name, shard=shard, repl=i))


node1 = cluster.add_instance('node1', main_configs=[], user_configs=["configs/users.d/not_optimize_count.xml"],
                             with_zookeeper=True)
node2 = cluster.add_instance('node2', main_configs=[], user_configs=["configs/users.d/not_optimize_count.xml"],
                             with_zookeeper=True)

settings_default = {'index_granularity_bytes': 10485760, 'min_rows_for_wide_part': 512, 'min_rows_for_compact_part': 0}
settings_compact_only = {'index_granularity_bytes': 10485760, 'min_rows_for_wide_part': 1000000,
                         'min_rows_for_compact_part': 0}
settings_not_adaptive = {'index_granularity_bytes': 0, 'min_rows_for_wide_part': 512, 'min_rows_for_compact_part': 0}

node3 = cluster.add_instance('node3', main_configs=[], user_configs=["configs/users.d/not_optimize_count.xml"],
                             with_zookeeper=True)
node4 = cluster.add_instance('node4', user_configs=["configs/users.d/not_optimize_count.xml"],
                             main_configs=['configs/no_leader.xml'], with_zookeeper=True)

settings_compact = {'index_granularity_bytes': 10485760, 'min_rows_for_wide_part': 512, 'min_rows_for_compact_part': 0}
settings_wide = {'index_granularity_bytes': 10485760, 'min_rows_for_wide_part': 0, 'min_rows_for_compact_part': 0}

node5 = cluster.add_instance('node5', main_configs=['configs/compact_parts.xml'], with_zookeeper=True)
node6 = cluster.add_instance('node6', main_configs=['configs/compact_parts.xml'], with_zookeeper=True)

settings_in_memory = {'index_granularity_bytes': 10485760, 'min_rows_for_wide_part': 512,
                      'min_rows_for_compact_part': 256}

node9 = cluster.add_instance('node9', with_zookeeper=True, stay_alive=True)
node10 = cluster.add_instance('node10', with_zookeeper=True)

node11 = cluster.add_instance('node11', main_configs=['configs/do_not_merge.xml'], with_zookeeper=True, stay_alive=True)
node12 = cluster.add_instance('node12', main_configs=['configs/do_not_merge.xml'], with_zookeeper=True, stay_alive=True)


@pytest.fixture(scope="module")
def start_cluster():
    try:
        cluster.start()

        create_tables('polymorphic_table', [node1, node2], [settings_default, settings_default], "shard1")
        create_tables('compact_parts_only', [node1, node2], [settings_compact_only, settings_compact_only], "shard1")
        create_tables('non_adaptive_table', [node1, node2], [settings_not_adaptive, settings_not_adaptive], "shard1")
        create_tables('polymorphic_table_compact', [node3, node4], [settings_compact, settings_wide], "shard2")
        create_tables('polymorphic_table_wide', [node3, node4], [settings_wide, settings_compact], "shard2")
        create_tables_old_format('polymorphic_table', [node5, node6], "shard3")
        create_tables('in_memory_table', [node9, node10], [settings_in_memory, settings_in_memory], "shard4")
        create_tables('wal_table', [node11, node12], [settings_in_memory, settings_in_memory], "shard4")
        create_tables('restore_table', [node11, node12], [settings_in_memory, settings_in_memory], "shard5")
        create_tables('deduplication_table', [node9, node10], [settings_in_memory, settings_in_memory], "shard5")
        create_tables('sync_table', [node9, node10], [settings_in_memory, settings_in_memory], "shard5")
        create_tables('alters_table', [node9, node10], [settings_in_memory, settings_in_memory], "shard5")

        yield cluster

    finally:
        cluster.shutdown()


@pytest.mark.parametrize(
    ('first_node', 'second_node'),
    [
        (node1, node2),  # compact parts
        (node5, node6),  # compact parts, old-format
    ]
)
def test_polymorphic_parts_basics(start_cluster, first_node, second_node):
    first_node.query("SYSTEM STOP MERGES")
    second_node.query("SYSTEM STOP MERGES")

    for size in [300, 300, 600]:
        insert_random_data('polymorphic_table', first_node, size)
    second_node.query("SYSTEM SYNC REPLICA polymorphic_table", timeout=20)

    assert first_node.query("SELECT count() FROM polymorphic_table") == "1200\n"
    assert second_node.query("SELECT count() FROM polymorphic_table") == "1200\n"

    expected = "Compact\t2\nWide\t1\n"

    assert TSV(first_node.query("SELECT part_type, count() FROM system.parts " \
                                "WHERE table = 'polymorphic_table' AND active GROUP BY part_type ORDER BY part_type")) == TSV(
        expected)
    assert TSV(second_node.query("SELECT part_type, count() FROM system.parts " \
                                 "WHERE table = 'polymorphic_table' AND active GROUP BY part_type ORDER BY part_type")) == TSV(
        expected)

    first_node.query("SYSTEM START MERGES")
    second_node.query("SYSTEM START MERGES")

    for _ in range(40):
        insert_random_data('polymorphic_table', first_node, 10)
        insert_random_data('polymorphic_table', second_node, 10)

    first_node.query("SYSTEM SYNC REPLICA polymorphic_table", timeout=20)
    second_node.query("SYSTEM SYNC REPLICA polymorphic_table", timeout=20)

    assert first_node.query("SELECT count() FROM polymorphic_table") == "2000\n"
    assert second_node.query("SELECT count() FROM polymorphic_table") == "2000\n"

    first_node.query("OPTIMIZE TABLE polymorphic_table FINAL")
    second_node.query("SYSTEM SYNC REPLICA polymorphic_table", timeout=20)

    assert first_node.query("SELECT count() FROM polymorphic_table") == "2000\n"
    assert second_node.query("SELECT count() FROM polymorphic_table") == "2000\n"

    assert first_node.query(
        "SELECT DISTINCT part_type FROM system.parts WHERE table = 'polymorphic_table' AND active") == "Wide\n"
    assert second_node.query(
        "SELECT DISTINCT part_type FROM system.parts WHERE table = 'polymorphic_table' AND active") == "Wide\n"

    # Check alters and mutations also work
    first_node.query("ALTER TABLE polymorphic_table ADD COLUMN ss String")
    first_node.query("ALTER TABLE polymorphic_table UPDATE ss = toString(id) WHERE 1")

    second_node.query("SYSTEM SYNC REPLICA polymorphic_table", timeout=20)

    first_node.query("SELECT count(ss) FROM polymorphic_table") == "2000\n"
    first_node.query("SELECT uniqExact(ss) FROM polymorphic_table") == "600\n"

    second_node.query("SELECT count(ss) FROM polymorphic_table") == "2000\n"
    second_node.query("SELECT uniqExact(ss) FROM polymorphic_table") == "600\n"


# Checks mostly that merge from compact part to compact part works.
def test_compact_parts_only(start_cluster):
    for i in range(20):
        insert_random_data('compact_parts_only', node1, 100)
        insert_random_data('compact_parts_only', node2, 100)

    node1.query("SYSTEM SYNC REPLICA compact_parts_only", timeout=20)
    node2.query("SYSTEM SYNC REPLICA compact_parts_only", timeout=20)

    assert node1.query("SELECT count() FROM compact_parts_only") == "4000\n"
    assert node2.query("SELECT count() FROM compact_parts_only") == "4000\n"

    assert node1.query(
        "SELECT DISTINCT part_type FROM system.parts WHERE table = 'compact_parts_only' AND active") == "Compact\n"
    assert node2.query(
        "SELECT DISTINCT part_type FROM system.parts WHERE table = 'compact_parts_only' AND active") == "Compact\n"

    node1.query("OPTIMIZE TABLE compact_parts_only FINAL")
    node2.query("SYSTEM SYNC REPLICA compact_parts_only", timeout=20)
    assert node2.query("SELECT count() FROM compact_parts_only") == "4000\n"

    expected = "Compact\t1\n"
    assert TSV(node1.query("SELECT part_type, count() FROM system.parts " \
                           "WHERE table = 'compact_parts_only' AND active GROUP BY part_type ORDER BY part_type")) == TSV(
        expected)
    assert TSV(node2.query("SELECT part_type, count() FROM system.parts " \
                           "WHERE table = 'compact_parts_only' AND active GROUP BY part_type ORDER BY part_type")) == TSV(
        expected)


# Check that follower replicas create parts of the same type, which leader has chosen at merge.
@pytest.mark.parametrize(
    ('table', 'part_type'),
    [
        ('polymorphic_table_compact', 'Compact'),
        ('polymorphic_table_wide', 'Wide')
    ]
)
def test_different_part_types_on_replicas(start_cluster, table, part_type):
    leader = node3
    follower = node4

    assert leader.query("SELECT is_leader FROM system.replicas WHERE table = '{}'".format(table)) == "1\n"
    assert node4.query("SELECT is_leader FROM system.replicas WHERE table = '{}'".format(table)) == "0\n"

    for _ in range(3):
        insert_random_data(table, leader, 100)

    leader.query("OPTIMIZE TABLE {} FINAL".format(table))
    follower.query("SYSTEM SYNC REPLICA {}".format(table), timeout=20)

    expected = "{}\t1\n".format(part_type)

    assert TSV(leader.query("SELECT part_type, count() FROM system.parts " \
                            "WHERE table = '{}' AND active GROUP BY part_type ORDER BY part_type".format(
        table))) == TSV(expected)
    assert TSV(follower.query("SELECT part_type, count() FROM system.parts " \
                              "WHERE table = '{}' AND active GROUP BY part_type ORDER BY part_type".format(
        table))) == TSV(expected)


node7 = cluster.add_instance('node7', user_configs=["configs_old/users.d/not_optimize_count.xml"], with_zookeeper=True,
                             image='yandex/clickhouse-server', tag='19.17.8.54', stay_alive=True,
                             with_installed_binary=True)
node8 = cluster.add_instance('node8', user_configs=["configs/users.d/not_optimize_count.xml"], with_zookeeper=True)

settings7 = {'index_granularity_bytes': 10485760}
settings8 = {'index_granularity_bytes': 10485760, 'min_rows_for_wide_part': 512, 'min_rows_for_compact_part': 0}


@pytest.fixture(scope="module")
def start_cluster_diff_versions():
    try:
        for name in ['polymorphic_table', 'polymorphic_table_2']:
            cluster.start()
            node7.query(
                '''
                CREATE TABLE {name}(date Date, id UInt32, s String, arr Array(Int32))
                ENGINE = ReplicatedMergeTree('/clickhouse/tables/test/shard5/{name}', '1')
                PARTITION BY toYYYYMM(date)
                ORDER BY id
                SETTINGS index_granularity = 64, index_granularity_bytes = {index_granularity_bytes}
                '''.format(name=name, **settings7)
            )

            node8.query(
                '''
                CREATE TABLE {name}(date Date, id UInt32, s String, arr Array(Int32))
                ENGINE = ReplicatedMergeTree('/clickhouse/tables/test/shard5/{name}', '2')
                PARTITION BY toYYYYMM(date)
                ORDER BY id
                SETTINGS index_granularity = 64, index_granularity_bytes = {index_granularity_bytes},
                min_rows_for_wide_part = {min_rows_for_wide_part}, min_bytes_for_wide_part = {min_bytes_for_wide_part}
                '''.format(name=name, **settings8)
            )

        yield cluster

    finally:
        cluster.shutdown()


@pytest.mark.skip(reason="compatability is temporary broken")
def test_polymorphic_parts_diff_versions(start_cluster_diff_versions):
    # Check that replication with Wide parts works between different versions.

    node_old = node7
    node_new = node8

    insert_random_data('polymorphic_table', node7, 100)
    node8.query("SYSTEM SYNC REPLICA polymorphic_table", timeout=20)

    assert node8.query("SELECT count() FROM polymorphic_table") == "100\n"
    assert node8.query(
        "SELECT DISTINCT part_type FROM system.parts WHERE table = 'polymorphic_table' and active") == "Wide\n"


@pytest.mark.skip(reason="compatability is temporary broken")
def test_polymorphic_parts_diff_versions_2(start_cluster_diff_versions):
    # Replication doesn't work on old version if part is created in compact format, because
    #  this version doesn't know anything about it. It's considered to be ok.

    node_old = node7
    node_new = node8

    insert_random_data('polymorphic_table_2', node_new, 100)

    assert node_new.query("SELECT count() FROM polymorphic_table_2") == "100\n"
    assert node_old.query("SELECT count() FROM polymorphic_table_2") == "0\n"
    with pytest.raises(Exception):
        node_old.query("SYSTEM SYNC REPLICA polymorphic_table_2", timeout=3)

    node_old.restart_with_latest_version()

    node_old.query("SYSTEM SYNC REPLICA polymorphic_table_2", timeout=20)

    # Works after update
    assert node_old.query("SELECT count() FROM polymorphic_table_2") == "100\n"
    assert node_old.query(
        "SELECT DISTINCT part_type FROM system.parts WHERE table = 'polymorphic_table_2' and active") == "Compact\n"


def test_polymorphic_parts_non_adaptive(start_cluster):
    node1.query("SYSTEM STOP MERGES")
    node2.query("SYSTEM STOP MERGES")

    insert_random_data('non_adaptive_table', node1, 100)
    node2.query("SYSTEM SYNC REPLICA non_adaptive_table", timeout=20)

    insert_random_data('non_adaptive_table', node2, 100)
    node1.query("SYSTEM SYNC REPLICA non_adaptive_table", timeout=20)

    assert TSV(node1.query("SELECT part_type, count() FROM system.parts " \
                           "WHERE table = 'non_adaptive_table' AND active GROUP BY part_type ORDER BY part_type")) == TSV(
        "Wide\t2\n")
    assert TSV(node2.query("SELECT part_type, count() FROM system.parts " \
                           "WHERE table = 'non_adaptive_table' AND active GROUP BY part_type ORDER BY part_type")) == TSV(
        "Wide\t2\n")

    assert node1.contains_in_log(
        "<Warning> default.non_adaptive_table: Table can't create parts with adaptive granularity")


def test_in_memory(start_cluster):
    node9.query("SYSTEM STOP MERGES")
    node10.query("SYSTEM STOP MERGES")

    for size in [200, 200, 300, 600]:
        insert_random_data('in_memory_table', node9, size)
    node10.query("SYSTEM SYNC REPLICA in_memory_table", timeout=20)

    assert node9.query("SELECT count() FROM in_memory_table") == "1300\n"
    assert node10.query("SELECT count() FROM in_memory_table") == "1300\n"

    expected = "Compact\t1\nInMemory\t2\nWide\t1\n"

    assert TSV(node9.query("SELECT part_type, count() FROM system.parts " \
                           "WHERE table = 'in_memory_table' AND active GROUP BY part_type ORDER BY part_type")) == TSV(
        expected)
    assert TSV(node10.query("SELECT part_type, count() FROM system.parts " \
                            "WHERE table = 'in_memory_table' AND active GROUP BY part_type ORDER BY part_type")) == TSV(
        expected)

    node9.query("SYSTEM START MERGES")
    node10.query("SYSTEM START MERGES")

    assert_eq_with_retry(node9, "OPTIMIZE TABLE in_memory_table FINAL SETTINGS optimize_throw_if_noop = 1", "")
    node10.query("SYSTEM SYNC REPLICA in_memory_table", timeout=20)

    assert node9.query("SELECT count() FROM in_memory_table") == "1300\n"
    assert node10.query("SELECT count() FROM in_memory_table") == "1300\n"

    assert TSV(node9.query("SELECT part_type, count() FROM system.parts " \
                           "WHERE table = 'in_memory_table' AND active GROUP BY part_type ORDER BY part_type")) == TSV(
        "Wide\t1\n")
    assert TSV(node10.query("SELECT part_type, count() FROM system.parts " \
                            "WHERE table = 'in_memory_table' AND active GROUP BY part_type ORDER BY part_type")) == TSV(
        "Wide\t1\n")


def test_in_memory_wal(start_cluster):
    # Merges are disabled in config

    for i in range(5):
        insert_random_data('wal_table', node11, 50)
    node12.query("SYSTEM SYNC REPLICA wal_table", timeout=20)

    def check(node, rows, parts):
        node.query("SELECT count() FROM wal_table") == "{}\n".format(rows)
        node.query(
            "SELECT count() FROM system.parts WHERE table = 'wal_table' AND part_type = 'InMemory'") == "{}\n".format(
            parts)

    check(node11, 250, 5)
    check(node12, 250, 5)

    # WAL works at inserts
    node11.restart_clickhouse(kill=True)
    check(node11, 250, 5)

    # WAL works at fetches
    node12.restart_clickhouse(kill=True)
    check(node12, 250, 5)

    insert_random_data('wal_table', node11, 50)
    node12.query("SYSTEM SYNC REPLICA wal_table", timeout=20)

    # Disable replication
    with PartitionManager() as pm:
        pm.partition_instances(node11, node12)
        check(node11, 300, 6)

        wal_file = os.path.join(node11.path, "database/data/default/wal_table/wal.bin")
        # Corrupt wal file
        open(wal_file, 'rw+').truncate(os.path.getsize(wal_file) - 10)
        node11.restart_clickhouse(kill=True)

        # Broken part is lost, but other restored successfully
        check(node11, 250, 5)
        # WAL with blocks from 0 to 4
        broken_wal_file = os.path.join(node11.path, "database/data/default/wal_table/wal_0_4.bin")
        assert os.path.exists(broken_wal_file)

    # Fetch lost part from replica
    node11.query("SYSTEM SYNC REPLICA wal_table", timeout=20)
    check(node11, 300, 6)

    # Check that new data is written to new wal, but old is still exists for restoring
    assert os.path.getsize(wal_file) > 0
    assert os.path.exists(broken_wal_file)

    # Data is lost without WAL
    node11.query("ALTER TABLE wal_table MODIFY SETTING in_memory_parts_enable_wal = 0")
    with PartitionManager() as pm:
        pm.partition_instances(node11, node12)

        insert_random_data('wal_table', node11, 50)
        check(node11, 350, 7)

        node11.restart_clickhouse(kill=True)
        check(node11, 300, 6)


def test_in_memory_wal_rotate(start_cluster):
    # Write every part to single wal
    node11.query("ALTER TABLE restore_table MODIFY SETTING write_ahead_log_max_bytes = 10")
    for i in range(5):
        insert_random_data('restore_table', node11, 50)

    for i in range(5):
        wal_file = os.path.join(node11.path, "database/data/default/restore_table/wal_{0}_{0}.bin".format(i))
        assert os.path.exists(wal_file)

    for node in [node11, node12]:
        node.query(
            "ALTER TABLE restore_table MODIFY SETTING number_of_free_entries_in_pool_to_lower_max_size_of_merge = 0")
        node.query("ALTER TABLE restore_table MODIFY SETTING max_bytes_to_merge_at_max_space_in_pool = 10000000")

    assert_eq_with_retry(node11, "OPTIMIZE TABLE restore_table FINAL SETTINGS optimize_throw_if_noop = 1", "")
    # Restart to be sure, that clearing stale logs task was ran
    node11.restart_clickhouse(kill=True)

    for i in range(5):
        wal_file = os.path.join(node11.path, "database/data/default/restore_table/wal_{0}_{0}.bin".format(i))
        assert not os.path.exists(wal_file)

    # New wal file was created and ready to write part to it
    wal_file = os.path.join(node11.path, "database/data/default/restore_table/wal.bin")
    assert os.path.exists(wal_file)
    assert os.path.getsize(wal_file) == 0


def test_in_memory_deduplication(start_cluster):
    for i in range(3):
        node9.query("INSERT INTO deduplication_table (date, id, s) VALUES (toDate('2020-03-03'), 1, 'foo')")
        node10.query("INSERT INTO deduplication_table (date, id, s) VALUES (toDate('2020-03-03'), 1, 'foo')")

    node9.query("SYSTEM SYNC REPLICA deduplication_table", timeout=20)
    node10.query("SYSTEM SYNC REPLICA deduplication_table", timeout=20)

    assert node9.query("SELECT date, id, s FROM deduplication_table") == "2020-03-03\t1\tfoo\n"
    assert node10.query("SELECT date, id, s FROM deduplication_table") == "2020-03-03\t1\tfoo\n"


# Checks that restoring from WAL works after table schema changed
def test_in_memory_alters(start_cluster):
    def check_parts_type(parts_num):
        assert node9.query("SELECT part_type, count() FROM system.parts WHERE table = 'alters_table' \
             AND active GROUP BY part_type") == "InMemory\t{}\n".format(parts_num)

    node9.query(
        "INSERT INTO alters_table (date, id, s) VALUES (toDate('2020-10-10'), 1, 'ab'), (toDate('2020-10-10'), 2, 'cd')")
    node9.query("ALTER TABLE alters_table ADD COLUMN col1 UInt32")
    node9.restart_clickhouse(kill=True)

    expected = "1\tab\t0\n2\tcd\t0\n"
    assert node9.query("SELECT id, s, col1 FROM alters_table") == expected
    check_parts_type(1)

    node9.query("INSERT INTO alters_table (date, id, col1) VALUES (toDate('2020-10-10'), 3, 100)")
    node9.query("ALTER TABLE alters_table MODIFY COLUMN col1 String")
    node9.query("ALTER TABLE alters_table DROP COLUMN s")
    node9.restart_clickhouse(kill=True)

    check_parts_type(2)
    with pytest.raises(Exception):
        node9.query("SELECT id, s, col1 FROM alters_table")

    expected = expected = "1\t0_foo\n2\t0_foo\n3\t100_foo\n"
    assert node9.query("SELECT id, col1 || '_foo' FROM alters_table")


def test_polymorphic_parts_index(start_cluster):
    node1.query('''
        CREATE TABLE index_compact(a UInt32, s String)
        ENGINE = MergeTree ORDER BY a
        SETTINGS min_rows_for_wide_part = 1000, index_granularity = 128, merge_max_block_size = 100''')

    node1.query("INSERT INTO index_compact SELECT number, toString(number) FROM numbers(100)")
    node1.query("INSERT INTO index_compact SELECT number, toString(number) FROM numbers(30)")
    node1.query("OPTIMIZE TABLE index_compact FINAL")

    assert node1.query("SELECT part_type FROM system.parts WHERE table = 'index_compact' AND active") == "Compact\n"
    assert node1.query("SELECT marks FROM system.parts WHERE table = 'index_compact' AND active") == "2\n"

    index_path = os.path.join(node1.path, "database/data/default/index_compact/all_1_2_1/primary.idx")
    f = open(index_path, 'rb')

    assert os.path.getsize(index_path) == 8
    assert struct.unpack('I', f.read(4))[0] == 0
    assert struct.unpack('I', f.read(4))[0] == 99<|MERGE_RESOLUTION|>--- conflicted
+++ resolved
@@ -37,18 +37,6 @@
 def create_tables(name, nodes, node_settings, shard):
     for i, (node, settings) in enumerate(zip(nodes, node_settings)):
         node.query(
-<<<<<<< HEAD
-        '''
-        CREATE TABLE {name}(date Date, id UInt32, s String, arr Array(Int32))
-        ENGINE = ReplicatedMergeTree('/clickhouse/tables/test/{shard}/{name}', '{repl}')
-        PARTITION BY toYYYYMM(date)
-        ORDER BY id
-        SETTINGS index_granularity = 64, index_granularity_bytes = {index_granularity_bytes},
-        min_rows_for_wide_part = {min_rows_for_wide_part}, min_rows_for_compact_part = {min_rows_for_compact_part},
-        min_bytes_for_wide_part = 0, min_bytes_for_compact_part = 0,
-        in_memory_parts_enable_wal = 1
-        '''.format(name=name, shard=shard, repl=i, **settings))
-=======
             '''
             CREATE TABLE {name}(date Date, id UInt32, s String, arr Array(Int32))
             ENGINE = ReplicatedMergeTree('/clickhouse/tables/test/{shard}/{name}', '{repl}')
@@ -56,10 +44,9 @@
             ORDER BY id
             SETTINGS index_granularity = 64, index_granularity_bytes = {index_granularity_bytes},
             min_rows_for_wide_part = {min_rows_for_wide_part}, min_rows_for_compact_part = {min_rows_for_compact_part},
+            min_bytes_for_wide_part = 0, min_bytes_for_compact_part = 0,
             in_memory_parts_enable_wal = 1
             '''.format(name=name, shard=shard, repl=i, **settings))
-
->>>>>>> 9f559985
 
 def create_tables_old_format(name, nodes, shard):
     for i, node in enumerate(nodes):
