--- conflicted
+++ resolved
@@ -17,16 +17,10 @@
 mysql_node = None
 mysql8_node = None
 
-<<<<<<< HEAD
 node_db_ordinary = cluster.add_instance('node1', user_configs=["configs/users.xml"], with_mysql=True, stay_alive=True)
 node_db_atomic = cluster.add_instance('node2', user_configs=["configs/users_db_atomic.xml"], with_mysql8=True, stay_alive=True)
-
-=======
-node_db_ordinary = cluster.add_instance('node1', user_configs=["configs/users.xml"], with_mysql=False, stay_alive=True)
-node_db_atomic = cluster.add_instance('node2', user_configs=["configs/users_db_atomic.xml"], with_mysql=False, stay_alive=True)
 node_disable_bytes_settings = cluster.add_instance('node3', user_configs=["configs/users_disable_bytes_settings.xml"], with_mysql=False, stay_alive=True)
 node_disable_rows_settings = cluster.add_instance('node4', user_configs=["configs/users_disable_rows_settings.xml"], with_mysql=False, stay_alive=True)
->>>>>>> 186b1128
 
 @pytest.fixture(scope="module")
 def started_cluster():
@@ -87,45 +81,7 @@
     def close(self):
         if self.mysql_connection is not None:
             self.mysql_connection.close()
-<<<<<<< HEAD
-            
-=======
-
-        with open(self.docker_logs_path, "w+") as f:
-            try:
-                run_and_check([
-                    'docker-compose',
-                    '-p', cluster.project_name,
-                    '-f', self.docker_compose, 'logs',
-                ], stdout=f)
-            except Exception as e:
-                print("Unable to get logs from docker mysql.")
-
-        self.start_up = False
-
-    def wait_mysql_to_start(self, timeout=60):
-        start = time.time()
-        while time.time() - start < timeout:
-            try:
-                self.alloc_connection()
-                print("Mysql Started")
-                return
-            except Exception as ex:
-                print("Can't connect to MySQL " + str(ex))
-                time.sleep(0.5)
-
-        run_and_check(['docker-compose', 'ps', '--services', 'all'])
-        raise Exception("Cannot wait MySQL container")
-
-
-mysql_5_7_docker_compose = os.path.join(DOCKER_COMPOSE_PATH, 'docker_compose_mysql_5_7_for_materialize_mysql.yml')
-mysql_5_7_node = MySQLNodeInstance('root', 'clickhouse', '127.0.0.1', 3308, mysql_5_7_docker_compose)
-
-mysql_8_0_docker_compose = os.path.join(DOCKER_COMPOSE_PATH, 'docker_compose_mysql_8_0_for_materialize_mysql.yml')
-mysql_8_0_node = MySQLNodeInstance('root', 'clickhouse', '127.0.0.1', 3309, mysql_8_0_docker_compose)
-
-
->>>>>>> 186b1128
+
 @pytest.fixture(scope="module")
 def started_mysql_5_7():
     mysql_node = MySQLConnection(cluster.mysql_port, 'root', 'clickhouse', cluster.mysql_ip)
@@ -138,30 +94,17 @@
 
 @pytest.mark.parametrize(('clickhouse_node'), [pytest.param(node_db_ordinary, id="ordinary"), pytest.param(node_db_atomic, id="atomic")])
 def test_materialize_database_dml_with_mysql_5_7(started_cluster, started_mysql_5_7, clickhouse_node):
-<<<<<<< HEAD
     materialize_with_ddl.dml_with_materialize_mysql_database(clickhouse_node, started_mysql_5_7, "mysql57")
     materialize_with_ddl.materialize_mysql_database_with_views(clickhouse_node, started_mysql_5_7, "mysql57")
     materialize_with_ddl.materialize_mysql_database_with_datetime_and_decimal(clickhouse_node, started_mysql_5_7, "mysql57")
-=======
-    materialize_with_ddl.dml_with_materialize_mysql_database(clickhouse_node, started_mysql_5_7, "mysql1")
-    materialize_with_ddl.materialize_mysql_database_with_views(clickhouse_node, started_mysql_5_7, "mysql1")
-    materialize_with_ddl.materialize_mysql_database_with_datetime_and_decimal(clickhouse_node, started_mysql_5_7, "mysql1")
-    materialize_with_ddl.move_to_prewhere_and_column_filtering(clickhouse_node, started_mysql_5_7, "mysql1")
->>>>>>> 186b1128
+    materialize_with_ddl.move_to_prewhere_and_column_filtering(clickhouse_node, started_mysql_5_7, "mysql57")
 
 @pytest.mark.parametrize(('clickhouse_node'), [pytest.param(node_db_ordinary, id="ordinary"), pytest.param(node_db_atomic, id="atomic")])
 def test_materialize_database_dml_with_mysql_8_0(started_cluster, started_mysql_8_0, clickhouse_node):
-<<<<<<< HEAD
     materialize_with_ddl.dml_with_materialize_mysql_database(clickhouse_node, started_mysql_8_0, "mysql80")
     materialize_with_ddl.materialize_mysql_database_with_views(clickhouse_node, started_mysql_8_0, "mysql80")
     materialize_with_ddl.materialize_mysql_database_with_datetime_and_decimal(clickhouse_node, started_mysql_8_0, "mysql80")
-=======
-    materialize_with_ddl.dml_with_materialize_mysql_database(clickhouse_node, started_mysql_8_0, "mysql8_0")
-    materialize_with_ddl.materialize_mysql_database_with_views(clickhouse_node, started_mysql_8_0, "mysql8_0")
-    materialize_with_ddl.materialize_mysql_database_with_datetime_and_decimal(clickhouse_node, started_mysql_8_0, "mysql8_0")
-    materialize_with_ddl.move_to_prewhere_and_column_filtering(clickhouse_node, started_mysql_8_0, "mysql8_0")
-
->>>>>>> 186b1128
+    materialize_with_ddl.move_to_prewhere_and_column_filtering(clickhouse_node, started_mysql_8_0, "mysql80")
 
 @pytest.mark.parametrize(('clickhouse_node'), [pytest.param(node_db_ordinary, id="ordinary"), pytest.param(node_db_atomic, id="atomic")])
 def test_materialize_database_ddl_with_mysql_5_7(started_cluster, started_mysql_5_7, clickhouse_node):
@@ -271,17 +214,12 @@
     materialize_with_ddl.multi_table_update_test(clickhouse_node, started_mysql_8_0, "mysql80")
 
 @pytest.mark.parametrize(('clickhouse_node'), [node_db_ordinary, node_db_ordinary])
-<<<<<<< HEAD
-def test_system_tables_table(started_cluster, started_mysql_8_0, clickhouse_node):
+def test_system_tables_table(started_cluster, started_mysql_8_0, started_mysql_5_7, clickhouse_node):
+    materialize_with_ddl.system_tables_test(clickhouse_node, started_mysql_5_7, "mysql57")
     materialize_with_ddl.system_tables_test(clickhouse_node, started_mysql_8_0, "mysql80")
-=======
-def test_system_tables_table(started_cluster, started_mysql_8_0, started_mysql_5_7, clickhouse_node):
-    materialize_with_ddl.system_tables_test(clickhouse_node, started_mysql_5_7, "mysql1")
-    materialize_with_ddl.system_tables_test(clickhouse_node, started_mysql_8_0, "mysql8_0")
 
 
 @pytest.mark.parametrize(('clickhouse_node'), [node_disable_bytes_settings, node_disable_rows_settings])
 def test_mysql_settings(started_cluster, started_mysql_8_0, started_mysql_5_7, clickhouse_node):
-    materialize_with_ddl.mysql_settings_test(clickhouse_node, started_mysql_5_7, "mysql1")
-    materialize_with_ddl.mysql_settings_test(clickhouse_node, started_mysql_8_0, "mysql8_0")
->>>>>>> 186b1128
+    materialize_with_ddl.mysql_settings_test(clickhouse_node, started_mysql_5_7, "mysql57")
+    materialize_with_ddl.mysql_settings_test(clickhouse_node, started_mysql_8_0, "mysql80")