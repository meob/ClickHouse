--- conflicted
+++ resolved
@@ -41,11 +41,7 @@
 
     # Codec is NONE to make cache size predictable
     q(
-<<<<<<< HEAD
         "CREATE TABLE t1 (x UInt64 CODEC(NONE)) ENGINE = MergeTree ORDER BY x SETTINGS storage_policy = 'tiny_local_cache'"
-=======
-        "CREATE TABLE t1 (x UInt64 CODEC(NONE), y UInt64 CODEC(NONE)) ENGINE = MergeTree ORDER BY x SETTINGS storage_policy = 'tiny_local_cache'"
->>>>>>> a8e63abb
     )
     q("INSERT INTO t1 SELECT number, number FROM numbers(1024 * 1024)")
 
