--- conflicted
+++ resolved
@@ -19,12 +19,8 @@
             CREATE TABLE `{database}`.dest (p UInt64, d UInt64)
             ENGINE = ReplicatedMergeTree('/clickhouse/{database}/tables/test_consistent_shard2{shard}/replicated', '{replica}')
             ORDER BY d PARTITION BY p
-<<<<<<< HEAD
             SETTINGS min_replicated_logs_to_keep=3, max_replicated_logs_to_keep=5,
-            cleanup_delay_period=0, cleanup_delay_period_random_add=0, cleanup_thread_preferred_points_per_iteration=0;
-=======
-            SETTINGS min_replicated_logs_to_keep=3, max_replicated_logs_to_keep=5, cleanup_delay_period=0, cleanup_delay_period_random_add=0, temporary_directories_lifetime=1;
->>>>>>> 57368a53
+            cleanup_delay_period=0, cleanup_delay_period_random_add=0, cleanup_thread_preferred_points_per_iteration=0, temporary_directories_lifetime=1;
         """.format(
                 shard=shard, replica=node.name, database=CLICKHOUSE_DATABASE
             )
