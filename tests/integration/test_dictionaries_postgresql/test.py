import pytest
import time
import psycopg2

from helpers.cluster import ClickHouseCluster
from psycopg2.extensions import ISOLATION_LEVEL_AUTOCOMMIT

cluster = ClickHouseCluster(__file__)
node1 = cluster.add_instance('node1', main_configs=[
    'configs/config.xml',
    'configs/dictionaries/postgres_dict.xml',
    'configs/log_conf.xml'], with_postgres=True)

postgres_dict_table_template = """
    CREATE TABLE IF NOT EXISTS {} (
    id Integer NOT NULL, value Integer NOT NULL, PRIMARY KEY (id))
    """
click_dict_table_template = """
    CREATE TABLE IF NOT EXISTS `test`.`dict_table_{}` (
        `id` UInt64, `value` UInt32
    ) ENGINE = Dictionary({})
    """

<<<<<<< HEAD
def get_postgres_conn(database, port):
    if database == True:
        conn_string = "host='localhost' port='{}' dbname='clickhouse' user='postgres' password='mysecretpassword'".format(port)
    else:
        conn_string = "host='localhost' port='{}' user='postgres' password='mysecretpassword'".format(port)
=======
def get_postgres_conn(port=5432, database=False):
    if database == True:
        conn_string = "host='localhost' port={} dbname='clickhouse' user='postgres' password='mysecretpassword'".format(port)
    else:
        conn_string = "host='localhost' port={} user='postgres' password='mysecretpassword'".format(port)

>>>>>>> 8f512cca
    conn = psycopg2.connect(conn_string)
    conn.set_isolation_level(ISOLATION_LEVEL_AUTOCOMMIT)
    conn.autocommit = True
    return conn

def create_postgres_db(conn, name):
    cursor = conn.cursor()
    cursor.execute("CREATE DATABASE {}".format(name))

def create_postgres_table(cursor, table_name):
    cursor.execute(postgres_dict_table_template.format(table_name))

<<<<<<< HEAD
def create_and_fill_postgres_table(table_name, port):
    conn = get_postgres_conn(True, port)
    create_postgres_table(conn, table_name)
=======
def create_and_fill_postgres_table(cursor, table_name, host='postgres1', port=5432):
    create_postgres_table(cursor, table_name)
>>>>>>> 8f512cca
    # Fill postgres table using clickhouse postgres table function and check
    table_func = '''postgresql('{}:{}', 'clickhouse', '{}', 'postgres', 'mysecretpassword')'''.format(host, port, table_name)
    node1.query('''INSERT INTO TABLE FUNCTION {} SELECT number, number from numbers(10000)
            '''.format(table_func, table_name))
    result = node1.query("SELECT count() FROM {}".format(table_func))
    assert result.rstrip() == '10000'

def create_dict(table_name, index=0):
    node1.query(click_dict_table_template.format(table_name, 'dict' + str(index)))


@pytest.fixture(scope="module")
def started_cluster():
    try:
        cluster.start()
<<<<<<< HEAD
        postgres_conn = get_postgres_conn(False, cluster.postgres_port)
=======
>>>>>>> 8f512cca
        node1.query("CREATE DATABASE IF NOT EXISTS test")

        postgres_conn = get_postgres_conn(port=5432)
        print("postgres1 connected")
        create_postgres_db(postgres_conn, 'clickhouse')

        postgres_conn = get_postgres_conn(port=5441)
        print("postgres2 connected")
        create_postgres_db(postgres_conn, 'clickhouse')

        yield cluster

    finally:
        cluster.shutdown()


def test_load_dictionaries(started_cluster):
<<<<<<< HEAD
    conn = get_postgres_conn(True, started_cluster.postgres_port)
    cursor = conn.cursor()
    table_name = 'test0'
    create_and_fill_postgres_table(table_name, started_cluster.postgres_port)
=======
    conn = get_postgres_conn(database=True)
    cursor = conn.cursor()
    table_name = 'test0'
    create_and_fill_postgres_table(cursor, table_name)
>>>>>>> 8f512cca
    create_dict(table_name)
    dict_name = 'dict0'

    node1.query("SYSTEM RELOAD DICTIONARIES")
    assert node1.query("SELECT count() FROM `test`.`dict_table_{}`".format(table_name)).rstrip() == '10000'
    assert node1.query("SELECT dictGetUInt32('{}', 'id', toUInt64(0))".format(dict_name)) == '0\n'
    assert node1.query("SELECT dictGetUInt32('{}', 'value', toUInt64(9999))".format(dict_name)) == '9999\n'

    cursor.execute("DROP TABLE IF EXISTS {}".format(table_name))
    node1.query("DROP TABLE IF EXISTS {}".format(table_name))
    node1.query("DROP DICTIONARY IF EXISTS {}".format(dict_name))


def test_invalidate_query(started_cluster):
<<<<<<< HEAD
    conn = get_postgres_conn(True, started_cluster.postgres_port)
    cursor = conn.cursor()
    table_name = 'test0'
    create_and_fill_postgres_table(table_name, started_cluster.postgres_port)
=======
    conn = get_postgres_conn(database=True)
    cursor = conn.cursor()
    table_name = 'test0'
    create_and_fill_postgres_table(cursor, table_name)
>>>>>>> 8f512cca

    # invalidate query: SELECT value FROM test0 WHERE id = 0
    dict_name = 'dict0'
    create_dict(table_name)
    node1.query("SYSTEM RELOAD DICTIONARY {}".format(dict_name))
    assert node1.query("SELECT dictGetUInt32('{}', 'value', toUInt64(0))".format(dict_name)) ==  "0\n"
    assert node1.query("SELECT dictGetUInt32('{}', 'value', toUInt64(1))".format(dict_name)) ==  "1\n"

    # update should happen
    cursor.execute("UPDATE {} SET value=value+1 WHERE id = 0".format(table_name))
    while True:
        result = node1.query("SELECT dictGetUInt32('{}', 'value', toUInt64(0))".format(dict_name))
        if result != '0\n':
            break
    assert node1.query("SELECT dictGetUInt32('{}', 'value', toUInt64(0))".format(dict_name)) == '1\n'

    # no update should happen
    cursor.execute("UPDATE {} SET value=value*2 WHERE id != 0".format(table_name))
    time.sleep(5)
    assert node1.query("SELECT dictGetUInt32('{}', 'value', toUInt64(0))".format(dict_name)) == '1\n'
    assert node1.query("SELECT dictGetUInt32('{}', 'value', toUInt64(1))".format(dict_name)) == '1\n'

    # update should happen
    cursor.execute("UPDATE {} SET value=value+1 WHERE id = 0".format(table_name))
    time.sleep(5)
    assert node1.query("SELECT dictGetUInt32('{}', 'value', toUInt64(0))".format(dict_name)) == '2\n'
    assert node1.query("SELECT dictGetUInt32('{}', 'value', toUInt64(1))".format(dict_name)) == '2\n'

    node1.query("DROP TABLE IF EXISTS {}".format(table_name))
    node1.query("DROP DICTIONARY IF EXISTS {}".format(dict_name))


def test_dictionary_with_replicas(started_cluster):
    conn1 = get_postgres_conn(port=5432, database=True)
    cursor1 = conn1.cursor()
    conn2 = get_postgres_conn(port=5441, database=True)
    cursor2 = conn2.cursor()

    create_postgres_table(cursor1, 'test1')
    create_postgres_table(cursor2, 'test1')

    cursor1.execute('INSERT INTO test1 select i, i from generate_series(0, 99) as t(i);');
    cursor2.execute('INSERT INTO test1 select i, i from generate_series(100, 199) as t(i);');

    create_dict('test1', 1)
    result = node1.query("SELECT * FROM `test`.`dict_table_test1` ORDER BY id")

    # priority 0 - non running port
    assert node1.contains_in_log('Unable to setup connection to postgres2:5433*')

    # priority 1 - postgres2, table contains rows with values 100-200
    # priority 2 - postgres1, table contains rows with values 0-100
    expected = node1.query("SELECT number, number FROM numbers(100, 100)")
    assert(result == expected)

    cursor1.execute("DROP TABLE IF EXISTS test1")
    cursor2.execute("DROP TABLE IF EXISTS test1")

    node1.query("DROP TABLE IF EXISTS test1")
    node1.query("DROP DICTIONARY IF EXISTS dict1")


if __name__ == '__main__':
    cluster.start()
    input("Cluster created, press any key to destroy...")
    cluster.shutdown()<|MERGE_RESOLUTION|>--- conflicted
+++ resolved
@@ -21,20 +21,12 @@
     ) ENGINE = Dictionary({})
     """
 
-<<<<<<< HEAD
-def get_postgres_conn(database, port):
-    if database == True:
-        conn_string = "host='localhost' port='{}' dbname='clickhouse' user='postgres' password='mysecretpassword'".format(port)
-    else:
-        conn_string = "host='localhost' port='{}' user='postgres' password='mysecretpassword'".format(port)
-=======
-def get_postgres_conn(port=5432, database=False):
+def get_postgres_conn(port, database=False):
     if database == True:
         conn_string = "host='localhost' port={} dbname='clickhouse' user='postgres' password='mysecretpassword'".format(port)
     else:
         conn_string = "host='localhost' port={} user='postgres' password='mysecretpassword'".format(port)
 
->>>>>>> 8f512cca
     conn = psycopg2.connect(conn_string)
     conn.set_isolation_level(ISOLATION_LEVEL_AUTOCOMMIT)
     conn.autocommit = True
@@ -47,14 +39,8 @@
 def create_postgres_table(cursor, table_name):
     cursor.execute(postgres_dict_table_template.format(table_name))
 
-<<<<<<< HEAD
-def create_and_fill_postgres_table(table_name, port):
-    conn = get_postgres_conn(True, port)
-    create_postgres_table(conn, table_name)
-=======
-def create_and_fill_postgres_table(cursor, table_name, host='postgres1', port=5432):
+def create_and_fill_postgres_table(cursor, table_name, port, host):
     create_postgres_table(cursor, table_name)
->>>>>>> 8f512cca
     # Fill postgres table using clickhouse postgres table function and check
     table_func = '''postgresql('{}:{}', 'clickhouse', '{}', 'postgres', 'mysecretpassword')'''.format(host, port, table_name)
     node1.query('''INSERT INTO TABLE FUNCTION {} SELECT number, number from numbers(10000)
@@ -70,17 +56,13 @@
 def started_cluster():
     try:
         cluster.start()
-<<<<<<< HEAD
-        postgres_conn = get_postgres_conn(False, cluster.postgres_port)
-=======
->>>>>>> 8f512cca
         node1.query("CREATE DATABASE IF NOT EXISTS test")
 
-        postgres_conn = get_postgres_conn(port=5432)
+        postgres_conn = get_postgres_conn(ip=cluster.postgres_ip, port=cluster.postgres_port)
         print("postgres1 connected")
         create_postgres_db(postgres_conn, 'clickhouse')
 
-        postgres_conn = get_postgres_conn(port=5441)
+        postgres_conn = get_postgres_conn(ip=cluster.postgres2_ip, port=cluster.postgres_port)
         print("postgres2 connected")
         create_postgres_db(postgres_conn, 'clickhouse')
 
@@ -91,17 +73,10 @@
 
 
 def test_load_dictionaries(started_cluster):
-<<<<<<< HEAD
-    conn = get_postgres_conn(True, started_cluster.postgres_port)
-    cursor = conn.cursor()
-    table_name = 'test0'
-    create_and_fill_postgres_table(table_name, started_cluster.postgres_port)
-=======
-    conn = get_postgres_conn(database=True)
+    conn = get_postgres_conn(database=True, port=started_cluster.postgres_port)
     cursor = conn.cursor()
     table_name = 'test0'
     create_and_fill_postgres_table(cursor, table_name)
->>>>>>> 8f512cca
     create_dict(table_name)
     dict_name = 'dict0'
 
@@ -116,17 +91,10 @@
 
 
 def test_invalidate_query(started_cluster):
-<<<<<<< HEAD
-    conn = get_postgres_conn(True, started_cluster.postgres_port)
-    cursor = conn.cursor()
-    table_name = 'test0'
-    create_and_fill_postgres_table(table_name, started_cluster.postgres_port)
-=======
-    conn = get_postgres_conn(database=True)
+    conn = get_postgres_conn(database=True, port=started_cluster.postgres_port)
     cursor = conn.cursor()
     table_name = 'test0'
     create_and_fill_postgres_table(cursor, table_name)
->>>>>>> 8f512cca
 
     # invalidate query: SELECT value FROM test0 WHERE id = 0
     dict_name = 'dict0'
