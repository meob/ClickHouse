--- conflicted
+++ resolved
@@ -53,10 +53,6 @@
 -   `columns` ([Array](../../sql-reference/data-types/array.md)([LowCardinality(String)](../../sql-reference/data-types/lowcardinality.md))) — имена столбцов, присутствующих в запросе.
 -   `exception_code` ([Int32](../../sql-reference/data-types/int-uint.md)) — код исключения.
 -   `exception` ([String](../../sql-reference/data-types/string.md)) — сообщение исключения, если запрос завершился по исключению.
-<<<<<<< HEAD
--   `exception_code` ([Int32](../../sql-reference/data-types/int-uint.md)) — код исключения.
-=======
->>>>>>> a21fe0b4
 -   `stack_trace` ([String](../../sql-reference/data-types/string.md)) — [stack trace](https://en.wikipedia.org/wiki/Stack_trace). Пустая строка, если запрос успешно завершен.
 -   `is_initial_query` ([UInt8](../../sql-reference/data-types/int-uint.md)) — вид запроса. Возможные значения:
     -   1 — запрос был инициирован клиентом.
@@ -88,17 +84,10 @@
 -   `forwarded_for` ([String](../../sql-reference/data-types/string.md)) — HTTP заголовок `X-Forwarded-For`.
 -   `quota_key` ([String](../../sql-reference/data-types/string.md)) — `ключ квоты` из настроек [квот](quotas.md) (см. `keyed`).
 -   `revision` ([UInt32](../../sql-reference/data-types/int-uint.md)) — ревизия ClickHouse.
-<<<<<<< HEAD
--   `thread_numbers` ([Array(UInt32)](../../sql-reference/data-types/array.md)) — количество потоков, участвующих в обработке запросов.
 -   `ProfileEvents` ([Map(String, UInt64)](../../sql-reference/data-types/array.md)) — счетчики для изменения различных метрик. Описание метрик можно получить из таблицы [system.events](#system_tables-events)(#system_tables-events
 -   `Settings` ([Map(String, String)](../../sql-reference/data-types/array.md)) — имена настроек, которые меняются, когда клиент выполняет запрос. Чтобы разрешить логирование изменений настроек, установите параметр `log_query_settings` равным 1.
-=======
 -   `log_comment` ([String](../../sql-reference/data-types/string.md)) — комментарий к записи в логе. Представляет собой произвольную строку, длина которой должна быть не больше, чем [max_query_size](../../operations/settings/settings.md#settings-max_query_size). Если нет комментария, то пустая строка.
 -   `thread_ids` ([Array(UInt64)](../../sql-reference/data-types/array.md)) — идентификаторы потоков, участвующих в обработке запросов.
--   `ProfileEvents.Names` ([Array(String)](../../sql-reference/data-types/array.md)) — счетчики для изменения различных метрик. Описание метрик можно получить из таблицы [system.events](#system_tables-events)(#system_tables-events
--   `ProfileEvents.Values` ([Array(UInt64)](../../sql-reference/data-types/array.md)) — метрики, перечисленные в столбце `ProfileEvents.Names`.
--   `Settings.Names` ([Array(String)](../../sql-reference/data-types/array.md)) — имена настроек, которые меняются, когда клиент выполняет запрос. Чтобы разрешить логирование изменений настроек, установите параметр `log_query_settings` равным 1.
--   `Settings.Values` ([Array(String)](../../sql-reference/data-types/array.md)) — значения настроек, которые перечислены в столбце `Settings.Names`.
 -   `used_aggregate_functions` ([Array(String)](../../sql-reference/data-types/array.md)) — канонические имена `агрегатных функций`, использованных при выполнении запроса.
 -   `used_aggregate_function_combinators` ([Array(String)](../../sql-reference/data-types/array.md)) — канонические имена `комбинаторов агрегатных функций`, использованных при выполнении запроса.
 -   `used_database_engines` ([Array(String)](../../sql-reference/data-types/array.md)) — канонические имена `движков баз данных`, использованных при выполнении запроса.
@@ -108,7 +97,6 @@
 -   `used_functions` ([Array(String)](../../sql-reference/data-types/array.md)) — канонические имена `функций`, использованных при выполнении запроса.
 -   `used_storages` ([Array(String)](../../sql-reference/data-types/array.md)) — канонические имена `движков таблиц`, использованных при выполнении запроса.
 -   `used_table_functions` ([Array(String)](../../sql-reference/data-types/array.md)) — канонические имена `табличных функций`, использованных при выполнении запроса.
->>>>>>> a21fe0b4
 
 **Пример**
 
@@ -119,7 +107,6 @@
 ``` text
 Row 1:
 ──────
-<<<<<<< HEAD
 type:                          QueryStart
 event_date:                    2020-09-11
 event_time:                    2020-09-11 10:08:17
@@ -163,70 +150,6 @@
 thread_ids:                    []
 ProfileEvents:        {'Query':1,'SelectQuery':1,'ReadCompressedBytes':36,'CompressedReadBufferBlocks':1,'CompressedReadBufferBytes':10,'IOBufferAllocs':1,'IOBufferAllocBytes':89,'ContextLock':15,'RWLockAcquiredReadLocks':1}
 Settings:             {'background_pool_size':'32','load_balancing':'random','allow_suspicious_low_cardinality_types':'1','distributed_aggregation_memory_efficient':'1','skip_unavailable_shards':'1','log_queries':'1','max_bytes_before_external_group_by':'20000000000','max_bytes_before_external_sort':'20000000000','allow_introspection_functions':'1'}
-=======
-type:                                QueryFinish
-event_date:                          2021-03-18
-event_time:                          2021-03-18 20:54:18
-event_time_microseconds:             2021-03-18 20:54:18.676686
-query_start_time:                    2021-03-18 20:54:18
-query_start_time_microseconds:       2021-03-18 20:54:18.673934
-query_duration_ms:                   2
-read_rows:                           100
-read_bytes:                          800
-written_rows:                        0
-written_bytes:                       0
-result_rows:                         2
-result_bytes:                        4858
-memory_usage:                        0
-current_database:                    default
-query:                               SELECT uniqArray([1, 1, 2]), SUBSTRING('Hello, world', 7, 5), flatten([[[BIT_AND(123)]], [[mod(3, 2)], [CAST('1' AS INTEGER)]]]), week(toDate('2000-12-05')), CAST(arrayJoin([NULL, NULL]) AS Nullable(TEXT)), avgOrDefaultIf(number, number % 2), sumOrNull(number), toTypeName(sumOrNull(number)), countIf(toDate('2000-12-05') + number as d, toDayOfYear(d) % 2) FROM numbers(100)
-normalized_query_hash:               17858008518552525706
-query_kind:                          Select
-databases:                           ['_table_function']
-tables:                              ['_table_function.numbers']
-columns:                             ['_table_function.numbers.number']
-exception_code:                      0
-exception:
-stack_trace:
-is_initial_query:                    1
-user:                                default
-query_id:                            58f3d392-0fa0-4663-ae1d-29917a1a9c9c
-address:                             ::ffff:127.0.0.1
-port:                                37486
-initial_user:                        default
-initial_query_id:                    58f3d392-0fa0-4663-ae1d-29917a1a9c9c
-initial_address:                     ::ffff:127.0.0.1
-initial_port:                        37486
-interface:                           1
-os_user:                             sevirov
-client_hostname:                     clickhouse.ru-central1.internal
-client_name:                         ClickHouse
-client_revision:                     54447
-client_version_major:                21
-client_version_minor:                4
-client_version_patch:                1
-http_method:                         0
-http_user_agent:
-http_referer:
-forwarded_for:
-quota_key:
-revision:                            54449
-log_comment:
-thread_ids:                          [587,11939]
-ProfileEvents.Names:                 ['Query','SelectQuery','ReadCompressedBytes','CompressedReadBufferBlocks','CompressedReadBufferBytes','IOBufferAllocs','IOBufferAllocBytes','ArenaAllocChunks','ArenaAllocBytes','FunctionExecute','TableFunctionExecute','NetworkSendElapsedMicroseconds','SelectedRows','SelectedBytes','ContextLock','RWLockAcquiredReadLocks','RealTimeMicroseconds','UserTimeMicroseconds','SystemTimeMicroseconds','SoftPageFaults','OSCPUVirtualTimeMicroseconds','OSWriteBytes']
-ProfileEvents.Values:                [1,1,36,1,10,2,1048680,1,4096,36,1,110,100,800,77,1,3137,1476,1101,8,2577,8192]
-Settings.Names:                      ['load_balancing','max_memory_usage']
-Settings.Values:                     ['random','10000000000']
-used_aggregate_functions:            ['groupBitAnd','avg','sum','count','uniq']
-used_aggregate_function_combinators: ['OrDefault','If','OrNull','Array']
-used_database_engines:               []
-used_data_type_families:             ['String','Array','Int32','Nullable']
-used_dictionaries:                   []
-used_formats:                        []
-used_functions:                      ['toWeek','CAST','arrayFlatten','toTypeName','toDayOfYear','addDays','array','toDate','modulo','substring','plus']
-used_storages:                       []
-used_table_functions:                ['numbers']
->>>>>>> a21fe0b4
 ```
 
 **Смотрите также**
