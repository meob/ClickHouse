# Access rights

Users and access rights are set up in the user config. This is usually `users.xml`.

Users are recorded in the `users` section. Here is a fragment of the `users.xml` file:

```xml
<!-- Users and ACL. -->
<users>
    <!-- If the user name is not specified, the 'default' user is used. -->
    <default>
<<<<<<< HEAD
        <!-- Password could be specified in plaintext or in SHA256 (in hex format).
=======
    <!-- Password could be specified in plaintext or in SHA256 (in hex format).
>>>>>>> 32b6f0a8

             If you want to specify the password in plain text (not recommended), place it in the 'password' element.
             Example: <password>qwerty</password>.
             Password can be empty.

             If you want to specify SHA256, place it in the 'password_sha256_hex' element.
                          Example: <password_sha256_hex>65e84be33532fb784c48129675f9eff3a682b27168c0ea744b2cf58ee02337c5</password_sha256_hex>

             How to generate decent password:
             Execute: PASSWORD=$(base64 < /dev/urandom | head -c8); echo "$PASSWORD"; echo -n "$PASSWORD" | sha256sum | tr -d '-'
             In first line will be password and in second - corresponding SHA256.
        -->
        <password></password>
        <!-- A list of networks that access is allowed from.
            Each list item has one of the following forms:
            <ip>IP address or subnet mask. For example: 198.51.100.0/24 or 2001:DB8::/32.
            <host> Host name. For example: example01. A DNS query is made for verification, and all addresses obtained are compared with the address of the customer.
            <host_regexp> Regular expression for host names. For example: ^example\d\d-\d\d-\d\.yandex\.ru$
                For verification, a DNS PTR query is made for the customer's address and a regular expression is applied to the result.
                Then another DNS query is made for the result of the PTR query, and all received address are compared to the client address.
                We strongly recommend that the regex ends with \.yandex\.ru$.

            If you are installing ClickHouse yourself, enter:
                <networks>
                        <ip>::/0</ip>
                </networks>
<<<<<<< HEAD
         -->        
         <networks incl="networks" />        
         
         <!-- Settings profile for the user. -->        
         <profile>default</profile>        
         
         <!-- Quota for the user. -->        
         <quota>default</quota>    
    </default>    
         
    <!-- For requests from the Yandex.Metrica user interface via the API for data on specific counters. -->    
    <web>        
        <password></password>        
        <networks incl="networks" />        
        <profile>web</profile>        
        <quota>default</quota>        
        <allow_databases>           
            <database>test</database>
=======
        -->
        <networks incl="networks" />

        <!-- Settings profile for the user. -->
        <profile>default</profile>
        
        <!-- Quota for the user. -->
        <quota>default</quota>
    </default>
    
    <!-- For requests from the Yandex.Metrica user interface via the API for data on specific counters. -->
    <web>
        <password></password>
        <networks incl="networks" />
        <profile>web</profile>
        <quota>default</quota>
        <allow_databases>
        <database>test</database>
>>>>>>> 32b6f0a8
        </allow_databases>
    </web>
</users>
```

You can see a declaration from two users: `default` and `web`. We added the `web` user separately.

The `default` user is chosen in cases when the username is not passed. The `default` user is also used for distributed query processing, if the configuration of the server or cluster doesn't specify the `user` and `password` (see the section on the [Distributed](../table_engines/distributed.md#table_engines-distributed) engine).

The user that is used for exchanging information between servers combined in a cluster must not have substantial restrictions or quotas – otherwise, distributed queries will fail.

The password is specified in open format (not recommended) or in SHA-256. The hash isn't salted. In this regard, you should not consider these passwords as providing security against potential malicious attacks. Rather, they are necessary for protection from employees.

A list of networks is specified that access is allowed from. In this example, the list of networks for both users is loaded from a separate file (/etc/metrika.xml) containing the 'networks' substitution. Here is a fragment of it:

```xml
<yandex>
    ...
    <networks>
        <ip>::/64</ip>
        <ip>203.0.113.0/24</ip>
        <ip>2001:DB8::/32</ip>
        ...
    </networks>
</yandex>
```

We could have defined this list of networks directly in 'users.xml', or in a file in the 'users.d' directory (for more information, see the section "Configuration files").

The config includes comments explaining how to open access from everywhere.

For use in production, only specify IP elements (IP addresses and their masks), since using 'host' and 'hoost_regexp' might cause extra latency.

Next the user settings profile is specified (see the section "Settings profiles"). You can specify the default profile, `default`. The profile can have any name. You can specify the same profile for different users. The most important thing you can write in the settings profile is 'readonly' set to 1, which provides read-only access.

After this, the quota is defined (see the section "Quotas"). You can specify the default quota, `default`. It is set in the config by default so that it only counts resource usage, but does not restrict it. The quota can have any name. You can specify the same quota for different users – in this case, resource usage is calculated for each user individually.

In the optional `<allow_databases>` section, you can also specify a list of databases that the user can access. By default, all databases are available to the user. You can specify the `default` database. In this case, the user will receive access to the database by default.

Access to the `system` database is always allowed (since this database is used for processing queries).

The user can get a list of all databases and tables in them by using `SHOW` queries or system tables, even if access to individual databases isn't allowed.

Database access is not related to the [readonly](settings/query_complexity.md#query_complexity_readonly) setting. You can't grant full access to one database and `readonly` access to another one.
<|MERGE_RESOLUTION|>--- conflicted
+++ resolved
@@ -9,11 +9,7 @@
 <users>
     <!-- If the user name is not specified, the 'default' user is used. -->
     <default>
-<<<<<<< HEAD
         <!-- Password could be specified in plaintext or in SHA256 (in hex format).
-=======
-    <!-- Password could be specified in plaintext or in SHA256 (in hex format).
->>>>>>> 32b6f0a8
 
              If you want to specify the password in plain text (not recommended), place it in the 'password' element.
              Example: <password>qwerty</password>.
@@ -40,36 +36,16 @@
                 <networks>
                         <ip>::/0</ip>
                 </networks>
-<<<<<<< HEAD
-         -->        
-         <networks incl="networks" />        
-         
-         <!-- Settings profile for the user. -->        
-         <profile>default</profile>        
-         
-         <!-- Quota for the user. -->        
-         <quota>default</quota>    
-    </default>    
-         
-    <!-- For requests from the Yandex.Metrica user interface via the API for data on specific counters. -->    
-    <web>        
-        <password></password>        
-        <networks incl="networks" />        
-        <profile>web</profile>        
-        <quota>default</quota>        
-        <allow_databases>           
-            <database>test</database>
-=======
         -->
         <networks incl="networks" />
 
         <!-- Settings profile for the user. -->
         <profile>default</profile>
-        
+
         <!-- Quota for the user. -->
         <quota>default</quota>
     </default>
-    
+
     <!-- For requests from the Yandex.Metrica user interface via the API for data on specific counters. -->
     <web>
         <password></password>
@@ -78,7 +54,6 @@
         <quota>default</quota>
         <allow_databases>
         <database>test</database>
->>>>>>> 32b6f0a8
         </allow_databases>
     </web>
 </users>
@@ -122,4 +97,4 @@
 
 The user can get a list of all databases and tables in them by using `SHOW` queries or system tables, even if access to individual databases isn't allowed.
 
-Database access is not related to the [readonly](settings/query_complexity.md#query_complexity_readonly) setting. You can't grant full access to one database and `readonly` access to another one.
+Database access is not related to the [readonly](settings/query_complexity.md#query_complexity_readonly) setting. You can't grant full access to one database and `readonly` access to another one.