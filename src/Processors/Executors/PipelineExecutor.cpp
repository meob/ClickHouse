#include <queue>
#include <IO/WriteBufferFromString.h>
#include <Common/EventCounter.h>
#include <Common/CurrentThread.h>
#include <Common/setThreadName.h>
#include <Common/MemoryTracker.h>
#include <Processors/Executors/PipelineExecutor.h>
#include <QueryPipeline/printPipeline.h>
#include <Processors/ISource.h>
#include <Interpreters/ProcessList.h>
#include <Interpreters/OpenTelemetrySpanLog.h>
#include <base/scope_guard_safe.h>

#ifndef NDEBUG
    #include <Common/Stopwatch.h>
#endif

namespace DB
{

namespace ErrorCodes
{
    extern const int LOGICAL_ERROR;
    extern const int QUERY_WAS_CANCELLED;
}


PipelineExecutor::PipelineExecutor(Processors & processors_, QueryStatus * elem)
    : processors(processors_)
    , process_list_element(elem)
{
    try
    {
        graph = std::make_unique<ExecutingGraph>(processors);
        if (process_list_element)
            process_list_element->addPipelineExecutor(this);
    }
    catch (Exception & exception)
    {
        /// If exception was thrown while pipeline initialization, it means that query pipeline was not build correctly.
        /// It is logical error, and we need more information about pipeline.
        WriteBufferFromOwnString buf;
        printPipeline(processors, buf);
        buf.finalize();
        exception.addMessage("Query pipeline:\n" + buf.str());

        throw;
    }
}

PipelineExecutor::~PipelineExecutor()
{
    if (process_list_element)
        process_list_element->removePipelineExecutor(this);
}

void PipelineExecutor::addChildlessProcessorsToStack(Stack & stack)
{
    UInt64 num_processors = processors.size();
    for (UInt64 proc = 0; proc < num_processors; ++proc)
    {
        if (graph->nodes[proc]->direct_edges.empty())
        {
            stack.push(proc);
            /// do not lock mutex, as this function is executed in single thread
            graph->nodes[proc]->status = ExecutingGraph::ExecStatus::Preparing;
        }
    }
}

bool PipelineExecutor::expandPipeline(Stack & stack, UInt64 pid)
{
    auto & cur_node = *graph->nodes[pid];
    Processors new_processors;

    try
    {
        new_processors = cur_node.processor->expandPipeline();
    }
    catch (...)
    {
        cur_node.exception = std::current_exception();
        return false;
    }

    {
        std::lock_guard guard(processors_mutex);
        processors.insert(processors.end(), new_processors.begin(), new_processors.end());
    }

    uint64_t num_processors = processors.size();
    std::vector<uint64_t> back_edges_sizes(num_processors, 0);
    std::vector<uint64_t> direct_edge_sizes(num_processors, 0);

    for (uint64_t node = 0; node < graph->nodes.size(); ++node)
    {
        direct_edge_sizes[node] = graph->nodes[node]->direct_edges.size();
        back_edges_sizes[node] = graph->nodes[node]->back_edges.size();
    }

    auto updated_nodes = graph->expandPipeline(processors);

    for (auto updated_node : updated_nodes)
    {
        auto & node = *graph->nodes[updated_node];

        size_t num_direct_edges = node.direct_edges.size();
        size_t num_back_edges = node.back_edges.size();

        std::lock_guard guard(node.status_mutex);

        for (uint64_t edge = back_edges_sizes[updated_node]; edge < num_back_edges; ++edge)
            node.updated_input_ports.emplace_back(edge);

        for (uint64_t edge = direct_edge_sizes[updated_node]; edge < num_direct_edges; ++edge)
            node.updated_output_ports.emplace_back(edge);

        if (node.status == ExecutingGraph::ExecStatus::Idle)
        {
            node.status = ExecutingGraph::ExecStatus::Preparing;
            stack.push(updated_node);
        }
    }

    return true;
}

bool PipelineExecutor::tryAddProcessorToStackIfUpdated(ExecutingGraph::Edge & edge, Queue & queue, Queue & async_queue, ExecutionThreadContext & thread_context)
{
    /// In this method we have ownership on edge, but node can be concurrently accessed.

    auto & node = *graph->nodes[edge.to];

    std::unique_lock lock(node.status_mutex);

    ExecutingGraph::ExecStatus status = node.status;

    if (status == ExecutingGraph::ExecStatus::Finished)
        return true;

    if (edge.backward)
        node.updated_output_ports.push_back(edge.output_port_number);
    else
        node.updated_input_ports.push_back(edge.input_port_number);

    if (status == ExecutingGraph::ExecStatus::Idle)
    {
        node.status = ExecutingGraph::ExecStatus::Preparing;
        return prepareProcessor(edge.to, thread_context, queue, async_queue, std::move(lock));
    }
    else
        graph->nodes[edge.to]->processor->onUpdatePorts();

    return true;
}

bool PipelineExecutor::prepareProcessor(UInt64 pid, ExecutionThreadContext & thread_context, Queue & queue, Queue & async_queue, std::unique_lock<std::mutex> node_lock)
{
    /// In this method we have ownership on node.
    auto & node = *graph->nodes[pid];

    bool need_expand_pipeline = false;

    std::vector<ExecutingGraph::Edge *> updated_back_edges;
    std::vector<ExecutingGraph::Edge *> updated_direct_edges;

    {
#ifndef NDEBUG
        Stopwatch watch;
#endif

        std::unique_lock<std::mutex> lock(std::move(node_lock));

        try
        {
            node.last_processor_status = node.processor->prepare(node.updated_input_ports, node.updated_output_ports);
        }
        catch (...)
        {
            node.exception = std::current_exception();
            return false;
        }

#ifndef NDEBUG
        node.preparation_time_ns += watch.elapsed();
#endif

        node.updated_input_ports.clear();
        node.updated_output_ports.clear();

        switch (node.last_processor_status)
        {
            case IProcessor::Status::NeedData:
            case IProcessor::Status::PortFull:
            {
                node.status = ExecutingGraph::ExecStatus::Idle;
                break;
            }
            case IProcessor::Status::Finished:
            {
                node.status = ExecutingGraph::ExecStatus::Finished;
                break;
            }
            case IProcessor::Status::Ready:
            {
                node.status = ExecutingGraph::ExecStatus::Executing;
                queue.push(&node);
                break;
            }
            case IProcessor::Status::Async:
            {
                node.status = ExecutingGraph::ExecStatus::Executing;
                async_queue.push(&node);
                break;
            }
            case IProcessor::Status::ExpandPipeline:
            {
                need_expand_pipeline = true;
                break;
            }
        }

        {
            for (auto & edge_id : node.post_updated_input_ports)
            {
                auto * edge = static_cast<ExecutingGraph::Edge *>(edge_id);
                updated_back_edges.emplace_back(edge);
                edge->update_info.trigger();
            }

            for (auto & edge_id : node.post_updated_output_ports)
            {
                auto * edge = static_cast<ExecutingGraph::Edge *>(edge_id);
                updated_direct_edges.emplace_back(edge);
                edge->update_info.trigger();
            }

            node.post_updated_input_ports.clear();
            node.post_updated_output_ports.clear();
        }
    }

    {
        for (auto & edge : updated_direct_edges)
        {
            if (!tryAddProcessorToStackIfUpdated(*edge, queue, async_queue, thread_context))
                return false;
        }

        for (auto & edge : updated_back_edges)
        {
            if (!tryAddProcessorToStackIfUpdated(*edge, queue, async_queue, thread_context))
                return false;
        }
    }

    if (need_expand_pipeline)
    {
        Stack stack;

        auto callback = [this, &stack, pid = node.processors_id]() { return expandPipeline(stack, pid); };

        if (!tasks.executeStoppingTask(thread_context, std::move(callback)))
            return false;

        /// Add itself back to be prepared again.
        stack.push(pid);

        while (!stack.empty())
        {
            auto item = stack.top();
            auto lock = std::unique_lock<std::mutex>(graph->nodes[item]->status_mutex);
            if (!prepareProcessor(item, thread_context, queue, async_queue, std::move(lock)))
                return false;

            stack.pop();
        }
    }

    return true;
}

void PipelineExecutor::cancel()
{
    cancelled = true;
    finish();

    std::lock_guard guard(processors_mutex);
    for (auto & processor : processors)
        processor->cancel();
}

void PipelineExecutor::finish()
{
    tasks.finish();
}

void PipelineExecutor::execute(size_t num_threads)
{
    if (num_threads < 1)
        num_threads = 1;

    try
    {
        executeImpl(num_threads);

        /// Execution can be stopped because of exception. Check and rethrow if any.
        for (auto & node : graph->nodes)
            if (node->exception)
                std::rethrow_exception(node->exception);

        /// Exception which happened in executing thread, but not at processor.
        tasks.rethrowFirstThreadException();
    }
    catch (...)
    {
#ifndef NDEBUG
        LOG_TRACE(log, "Exception while executing query. Current state:\n{}", dumpPipeline());
#endif
        throw;
    }

    finalizeExecution();
}

bool PipelineExecutor::executeStep(std::atomic_bool * yield_flag)
{
<<<<<<< HEAD
    if (tasks.isFinished())
        return false;

=======
>>>>>>> 9195e4e8
    if (!is_execution_initialized)
    {
        initializeExecution(1);

<<<<<<< HEAD
    executeStepImpl(0, yield_flag);
=======
        if (yield_flag && *yield_flag)
            return true;
    }

    executeStepImpl(0, 1, yield_flag);
>>>>>>> 9195e4e8

    if (!tasks.isFinished())
        return true;

    /// Execution can be stopped because of exception. Check and rethrow if any.
    for (auto & node : graph->nodes)
        if (node->exception)
            std::rethrow_exception(node->exception);

    finalizeExecution();

    return false;
}

void PipelineExecutor::finalizeExecution()
{
    if (process_list_element && process_list_element->isKilled())
        throw Exception("Query was cancelled", ErrorCodes::QUERY_WAS_CANCELLED);

    if (cancelled)
        return;

    bool all_processors_finished = true;
    for (auto & node : graph->nodes)
    {
        if (node->status != ExecutingGraph::ExecStatus::Finished)
        {
            /// Single thread, do not hold mutex
            all_processors_finished = false;
            break;
        }
    }

    if (!all_processors_finished)
        throw Exception("Pipeline stuck. Current state:\n" + dumpPipeline(), ErrorCodes::LOGICAL_ERROR);
}

void PipelineExecutor::executeSingleThread(size_t thread_num)
{
    executeStepImpl(thread_num);

#ifndef NDEBUG
    auto & context = tasks.getThreadContext(thread_num);
    LOG_TRACE(log,
              "Thread finished. Total time: {} sec. Execution time: {} sec. Processing time: {} sec. Wait time: {} sec.",
              (context.total_time_ns / 1e9),
              (context.execution_time_ns / 1e9),
              (context.processing_time_ns / 1e9),
              (context.wait_time_ns / 1e9));
#endif
}

void PipelineExecutor::executeStepImpl(size_t thread_num, std::atomic_bool * yield_flag)
{
#ifndef NDEBUG
    Stopwatch total_time_watch;
#endif

    // auto & node = tasks.getNode(thread_num);
    auto & context = tasks.getThreadContext(thread_num);
    bool yield = false;

    while (!tasks.isFinished() && !yield)
    {
        /// First, find any processor to execute.
        /// Just traverse graph and prepare any processor.
        while (!tasks.isFinished() && !context.hasTask())
            tasks.tryGetTask(context);

        while (context.hasTask() && !yield)
        {
            if (tasks.isFinished())
                break;

            if (!context.executeTask())
                cancel();

            if (tasks.isFinished())
                break;

#ifndef NDEBUG
            Stopwatch processing_time_watch;
#endif

            /// Try to execute neighbour processor.
            {
                Queue queue;
                Queue async_queue;

                tasks.enterConcurrentReadSection();

                /// Prepare processor after execution.
                {
                    auto lock = context.lockStatus();
                    if (!prepareProcessor(context.getProcessorID(), context, queue, async_queue, std::move(lock)))
                        finish();
                }

                tasks.exitConcurrentReadSection();

                /// Push other tasks to global queue.
                tasks.pushTasks(queue, async_queue, context);

            }

#ifndef NDEBUG
            context.processing_time_ns += processing_time_watch.elapsed();
#endif

            /// We have executed single processor. Check if we need to yield execution.
            if (yield_flag && *yield_flag)
                yield = true;
        }
    }

#ifndef NDEBUG
    context.total_time_ns += total_time_watch.elapsed();
    context.wait_time_ns = context.total_time_ns - context.execution_time_ns - context.processing_time_ns;
#endif
}

void PipelineExecutor::initializeExecution(size_t num_threads)
{
    is_execution_initialized = true;

    Stack stack;
    addChildlessProcessorsToStack(stack);

    tasks.init(num_threads);
    auto & context = tasks.getThreadContext(0);

    Queue queue;
    Queue async_queue;

    while (!stack.empty())
    {
        UInt64 proc = stack.top();
        stack.pop();

        prepareProcessor(proc, context, queue, async_queue, std::unique_lock<std::mutex>(graph->nodes[proc]->status_mutex));

        if (!async_queue.empty())
            throw Exception(ErrorCodes::LOGICAL_ERROR, "Async is only possible after work() call. Processor {}",
                            async_queue.front()->processor->getName());
    }

    tasks.fill(queue);
}

void PipelineExecutor::executeImpl(size_t num_threads)
{
    OpenTelemetrySpanHolder span("PipelineExecutor::executeImpl()");

    initializeExecution(num_threads);

    using ThreadsData = std::vector<ThreadFromGlobalPool>;
    ThreadsData threads;
    threads.reserve(num_threads);

    bool finished_flag = false;

    SCOPE_EXIT_SAFE(
        if (!finished_flag)
        {
            finish();

            for (auto & thread : threads)
                if (thread.joinable())
                    thread.join();
        }
    );

    if (num_threads > 1)
    {
        auto thread_group = CurrentThread::getGroup();

        for (size_t i = 0; i < num_threads; ++i)
        {
            threads.emplace_back([this, thread_group, thread_num = i]
            {
                /// ThreadStatus thread_status;

                setThreadName("QueryPipelineEx");

                if (thread_group)
                    CurrentThread::attachTo(thread_group);

                SCOPE_EXIT_SAFE(
                    if (thread_group)
                        CurrentThread::detachQueryIfNotDetached();
                );

                try
                {
                    executeSingleThread(thread_num);
                }
                catch (...)
                {
                    /// In case of exception from executor itself, stop other threads.
                    finish();
                    tasks.getThreadContext(thread_num).setException(std::current_exception());
                }
            });
        }

        tasks.processAsyncTasks();

        for (auto & thread : threads)
            if (thread.joinable())
                thread.join();
    }
    else
        executeSingleThread(0);

    finished_flag = true;
}

String PipelineExecutor::dumpPipeline() const
{
    for (const auto & node : graph->nodes)
    {
        {
            WriteBufferFromOwnString buffer;
            buffer << "(" << node->num_executed_jobs << " jobs";

#ifndef NDEBUG
            buffer << ", execution time: " << node->execution_time_ns / 1e9 << " sec.";
            buffer << ", preparation time: " << node->preparation_time_ns / 1e9 << " sec.";
#endif

            buffer << ")";
            node->processor->setDescription(buffer.str());
        }
    }

    std::vector<IProcessor::Status> statuses;
    std::vector<IProcessor *> proc_list;
    statuses.reserve(graph->nodes.size());
    proc_list.reserve(graph->nodes.size());

    for (const auto & node : graph->nodes)
    {
        proc_list.emplace_back(node->processor);
        statuses.emplace_back(node->last_processor_status);
    }

    WriteBufferFromOwnString out;
    printPipeline(processors, statuses, out);
    out.finalize();

    return out.str();
}

}<|MERGE_RESOLUTION|>--- conflicted
+++ resolved
@@ -325,25 +325,15 @@
 
 bool PipelineExecutor::executeStep(std::atomic_bool * yield_flag)
 {
-<<<<<<< HEAD
-    if (tasks.isFinished())
-        return false;
-
-=======
->>>>>>> 9195e4e8
     if (!is_execution_initialized)
     {
         initializeExecution(1);
 
-<<<<<<< HEAD
-    executeStepImpl(0, yield_flag);
-=======
         if (yield_flag && *yield_flag)
             return true;
     }
 
-    executeStepImpl(0, 1, yield_flag);
->>>>>>> 9195e4e8
+    executeStepImpl(0, yield_flag);
 
     if (!tasks.isFinished())
         return true;
