--- conflicted
+++ resolved
@@ -267,7 +267,20 @@
         StoragePtr inner_table = materialized_view->getTargetTable();
         auto inner_table_id = inner_table->getStorageID();
         auto inner_metadata_snapshot = inner_table->getInMemoryMetadataPtr();
-        query = view_metadata_snapshot->getSelectQuery().inner_query;
+
+        const auto & select_query = view_metadata_snapshot->getSelectQuery();
+        if (select_query.select_table_id != views_data->source_storage_id)
+        {
+            /// It may happen if materialize view query was changed and it doesn't depend on this source table anymore.
+            /// See setting `allow_experimental_alter_materialized_view_structure`
+            LOG_DEBUG(
+                &Poco::Logger::get("PushingToViews"), "Table '{}' is not a source for view '{}' anymore, current source is '{}'",
+                select_query.select_table_id.getFullTableName(), view_id.getFullTableName(), views_data->source_storage_id);
+            return std::nullopt;
+        }
+
+        query = select_query.inner_query;
+
         target_name = inner_table_id.getFullTableName();
 
         auto header = getHeader(local_select_context, query);
@@ -416,32 +429,6 @@
 
             if (!out.has_value())
                 continue;
-<<<<<<< HEAD
-=======
-            }
-
-            type = QueryViewsLogElement::ViewType::MATERIALIZED;
-            result_chain.addTableLock(lock);
-
-            StoragePtr inner_table = materialized_view->getTargetTable();
-            auto inner_table_id = inner_table->getStorageID();
-            auto inner_metadata_snapshot = inner_table->getInMemoryMetadataPtr();
-
-            const auto & select_query = view_metadata_snapshot->getSelectQuery();
-            if (select_query.select_table_id != table_id)
-            {
-                /// It may happen if materialize view query was changed and it doesn't depend on this source table anymore.
-                /// See setting `allow_experimental_alter_materialized_view_structure`
-                LOG_DEBUG(
-                    &Poco::Logger::get("PushingToViews"), "Table '{}' is not a source for view '{}' anymore, current source is '{}'",
-                        select_query.select_table_id.getFullTableName(), view_id.getFullTableName(), table_id);
-                continue;
-            }
-
-            query = select_query.inner_query;
-
-            target_name = inner_table_id.getFullTableName();
->>>>>>> 753b22f6
 
             chains.emplace_back(std::move(*out));
 
@@ -560,12 +547,8 @@
         pipeline = interpreter.buildQueryPipeline();
     }
     else
-<<<<<<< HEAD
-    {   InterpreterSelectQuery interpreter(view.query, local_context, SelectQueryOptions().ignoreAccessCheck());
-=======
-    {
-        InterpreterSelectQuery interpreter(view.query, local_context, SelectQueryOptions());
->>>>>>> 753b22f6
+    {
+        InterpreterSelectQuery interpreter(view.query, local_context, SelectQueryOptions().ignoreAccessCheck());
         pipeline = interpreter.buildQueryPipeline();
     }
 
