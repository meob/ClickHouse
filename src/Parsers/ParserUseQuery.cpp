#include <Parsers/ParserUseQuery.h>
#include <Parsers/ASTIdentifier_fwd.h>
#include <Parsers/ExpressionElementParsers.h>
#include <Parsers/CommonParsers.h>
#include <Parsers/ASTUseQuery.h>


namespace DB
{

bool ParserUseQuery::parseImpl(Pos & pos, ASTPtr & node, Expected & expected)
{
<<<<<<< HEAD
    ParserKeyword s_use(Keyword::USE);
    ParserIdentifier name_p;
=======
    ParserKeyword s_use("USE");
    ParserIdentifier name_p{/*allow_query_parameter*/ true};
>>>>>>> 698ceee1

    if (!s_use.ignore(pos, expected))
        return false;

    ASTPtr database;
    if (!name_p.parse(pos, database, expected))
        return false;

    auto query = std::make_shared<ASTUseQuery>();
    query->set(query->database, database);
    node = query;

    return true;
}

}<|MERGE_RESOLUTION|>--- conflicted
+++ resolved
@@ -10,13 +10,8 @@
 
 bool ParserUseQuery::parseImpl(Pos & pos, ASTPtr & node, Expected & expected)
 {
-<<<<<<< HEAD
     ParserKeyword s_use(Keyword::USE);
-    ParserIdentifier name_p;
-=======
-    ParserKeyword s_use("USE");
     ParserIdentifier name_p{/*allow_query_parameter*/ true};
->>>>>>> 698ceee1
 
     if (!s_use.ignore(pos, expected))
         return false;
