--- conflicted
+++ resolved
@@ -44,11 +44,8 @@
             LZMA_VERSION_STRING);
 }
 
-<<<<<<< HEAD
-=======
 LZMADeflatingWriteBuffer::~LZMADeflatingWriteBuffer() = default;
 
->>>>>>> 01de36f1
 void LZMADeflatingWriteBuffer::nextImpl()
 {
     if (!offset())
