#pragma once

#include <Common/config.h>

#if USE_SSL
#include <IO/ReadBufferFromFileBase.h>
#include <IO/FileEncryptionCommon.h>


namespace DB
{

/// Reads data from the underlying read buffer and decrypts it.
class ReadBufferFromEncryptedFile : public ReadBufferFromFileBase
{
public:
    ReadBufferFromEncryptedFile(
        size_t buffer_size_,
        std::unique_ptr<ReadBufferFromFileBase> in_,
        const String & key_,
        const FileEncryption::Header & header_,
        size_t offset_ = 0);

    off_t seek(off_t off, int whence) override;
    off_t getPosition() override;

    std::string getFileName() const override { return in->getFileName(); }

<<<<<<< HEAD
    bool supportsRightBoundedReads() const override { return true; }

    void setReadUntilPosition(size_t position) override;
=======
    void setReadUntilPosition(size_t position) override { in->setReadUntilPosition(position + FileEncryption::Header::kSize); }

    void setReadUntilEnd() override { in->setReadUntilEnd(); }
>>>>>>> 23a61b15

private:
    bool nextImpl() override;

    std::unique_ptr<ReadBufferFromFileBase> in;

    off_t offset = 0;
    std::optional<off_t> read_until_position;

    bool need_seek = false;

    Memory<> encrypted_buffer;
    FileEncryption::Encryptor encryptor;
};

}

#endif<|MERGE_RESOLUTION|>--- conflicted
+++ resolved
@@ -26,15 +26,11 @@
 
     std::string getFileName() const override { return in->getFileName(); }
 
-<<<<<<< HEAD
     bool supportsRightBoundedReads() const override { return true; }
 
-    void setReadUntilPosition(size_t position) override;
-=======
     void setReadUntilPosition(size_t position) override { in->setReadUntilPosition(position + FileEncryption::Header::kSize); }
 
     void setReadUntilEnd() override { in->setReadUntilEnd(); }
->>>>>>> 23a61b15
 
 private:
     bool nextImpl() override;
