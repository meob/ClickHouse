--- conflicted
+++ resolved
@@ -617,12 +617,8 @@
             getName(),
             storage_snapshot->metadata->getSampleBlock(),
             local_context,
-<<<<<<< HEAD
+            format_settings,
             storage_snapshot->metadata->getColumns(),
-=======
-            format_settings,
-            metadata_snapshot->getColumns(),
->>>>>>> 8203bd1a
             max_block_size,
             max_single_read_retries,
             compression_method,
