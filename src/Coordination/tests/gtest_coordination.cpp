#include <chrono>
#include <gtest/gtest.h>
#include "Common/ZooKeeper/IKeeper.h"

#include "Coordination/KeeperStorage.h"
#include "Core/Defines.h"
#include "IO/WriteHelpers.h"
#include "config_core.h"

#if USE_NURAFT
#include <Poco/ConsoleChannel.h>
#include <Poco/Logger.h>
#include <Coordination/InMemoryLogStore.h>
#include <Coordination/KeeperStateManager.h>
#include <Coordination/KeeperSnapshotManager.h>
#include <Coordination/SummingStateMachine.h>
#include <Coordination/KeeperStateMachine.h>
#include <Coordination/LoggerWrapper.h>
#include <Coordination/WriteBufferFromNuraftBuffer.h>
#include <Coordination/ReadBufferFromNuraftBuffer.h>
#include <IO/ReadBufferFromString.h>
#include <Common/ZooKeeper/ZooKeeperCommon.h>
#include <Common/ZooKeeper/ZooKeeperIO.h>
#include <Common/Exception.h>
#include <Common/logger_useful.h>
#include <libnuraft/nuraft.hxx>
#include <thread>
#include <Coordination/KeeperLogStore.h>
#include <Coordination/Changelog.h>
#include <filesystem>
#include <Common/SipHash.h>
#include <Coordination/pathUtils.h>

#include <Coordination/SnapshotableHashTable.h>

namespace fs = std::filesystem;
struct ChangelogDirTest
{
    std::string path;
    bool drop;
    explicit ChangelogDirTest(std::string path_, bool drop_ = true)
        : path(path_)
        , drop(drop_)
    {
        if (fs::exists(path))
        {
            EXPECT_TRUE(false) << "Path " << path << " already exists, remove it to run test";
        }
        fs::create_directory(path);
    }

    ~ChangelogDirTest()
    {
        if (fs::exists(path) && drop)
            fs::remove_all(path);
    }
};

struct CompressionParam
{
    bool enable_compression;
    std::string extension;
};

class CoordinationTest : public ::testing::TestWithParam<CompressionParam>
{};

TEST_P(CoordinationTest, BuildTest)
{
    DB::InMemoryLogStore store;
    DB::SummingStateMachine machine;
    EXPECT_EQ(1, 1);
}

TEST_P(CoordinationTest, BufferSerde)
{
    Coordination::ZooKeeperRequestPtr request = Coordination::ZooKeeperRequestFactory::instance().get(Coordination::OpNum::Get);
    request->xid = 3;
    dynamic_cast<Coordination::ZooKeeperGetRequest &>(*request).path = "/path/value";

    DB::WriteBufferFromNuraftBuffer wbuf;
    request->write(wbuf);
    auto nuraft_buffer = wbuf.getBuffer();
    EXPECT_EQ(nuraft_buffer->size(), 28);

    DB::ReadBufferFromNuraftBuffer rbuf(nuraft_buffer);

    int32_t length;
    Coordination::read(length, rbuf);
    EXPECT_EQ(length + sizeof(length), nuraft_buffer->size());

    int32_t xid;
    Coordination::read(xid, rbuf);
    EXPECT_EQ(xid, request->xid);

    Coordination::OpNum opnum;
    Coordination::read(opnum, rbuf);

    Coordination::ZooKeeperRequestPtr request_read = Coordination::ZooKeeperRequestFactory::instance().get(opnum);
    request_read->xid = xid;
    request_read->readImpl(rbuf);

    EXPECT_EQ(request_read->getOpNum(), Coordination::OpNum::Get);
    EXPECT_EQ(request_read->xid, 3);
    EXPECT_EQ(dynamic_cast<Coordination::ZooKeeperGetRequest &>(*request_read).path, "/path/value");
}

template <typename StateMachine>
struct SimpliestRaftServer
{
    SimpliestRaftServer(int server_id_, const std::string & hostname_, int port_, const std::string & logs_path, const std::string & state_path)
        : server_id(server_id_)
        , hostname(hostname_)
        , port(port_)
        , endpoint(hostname + ":" + std::to_string(port))
        , state_machine(nuraft::cs_new<StateMachine>())
        , state_manager(nuraft::cs_new<DB::KeeperStateManager>(server_id, hostname, port, logs_path, state_path))
    {
        state_manager->loadLogStore(1, 0);
        nuraft::raft_params params;
        params.heart_beat_interval_ = 100;
        params.election_timeout_lower_bound_ = 200;
        params.election_timeout_upper_bound_ = 400;
        params.reserved_log_items_ = 5;
        params.snapshot_distance_ = 1; /// forcefully send snapshots
        params.client_req_timeout_ = 3000;
        params.return_method_ = nuraft::raft_params::blocking;

        raft_instance = launcher.init(
            state_machine, state_manager, nuraft::cs_new<DB::LoggerWrapper>("ToyRaftLogger", DB::LogsLevel::trace), port,
            nuraft::asio_service::options{}, params);

        if (!raft_instance)
        {
            std::cerr << "Failed to initialize launcher" << std::endl;
            exit(-1);
        }

        std::cout << "init Raft instance " << server_id;
        for (size_t ii = 0; ii < 20; ++ii)
        {
            if (raft_instance->is_initialized())
            {
                std::cout << " done" << std::endl;
                break;
            }
            std::cout << "." << std::flush;
            std::this_thread::sleep_for(std::chrono::milliseconds(100));
        }
    }

    // Server ID.
    int server_id;

    // Server address.
    std::string hostname;

    // Server port.
    int port;

    std::string endpoint;

    // State machine.
    nuraft::ptr<StateMachine> state_machine;

    // State manager.
    nuraft::ptr<DB::KeeperStateManager> state_manager;

    // Raft launcher.
    nuraft::raft_launcher launcher;

    // Raft server instance.
    nuraft::ptr<nuraft::raft_server> raft_instance;
};

using SummingRaftServer = SimpliestRaftServer<DB::SummingStateMachine>;

nuraft::ptr<nuraft::buffer> getBuffer(int64_t number)
{
    nuraft::ptr<nuraft::buffer> ret = nuraft::buffer::alloc(sizeof(number));
    nuraft::buffer_serializer bs(ret);
    bs.put_raw(&number, sizeof(number));
    return ret;
}


TEST_P(CoordinationTest, TestSummingRaft1)
{
    ChangelogDirTest test("./logs");
    SummingRaftServer s1(1, "localhost", 44444, "./logs", "./state");
    SCOPE_EXIT(
        if (std::filesystem::exists("./state"))
            std::filesystem::remove("./state");
    );

    /// Single node is leader
    EXPECT_EQ(s1.raft_instance->get_leader(), 1);

    auto entry1 = getBuffer(143);
    auto ret = s1.raft_instance->append_entries({entry1});
    EXPECT_TRUE(ret->get_accepted()) << "failed to replicate: entry 1" << ret->get_result_code();
    EXPECT_EQ(ret->get_result_code(), nuraft::cmd_result_code::OK) << "failed to replicate: entry 1" << ret->get_result_code();

    while (s1.state_machine->getValue() != 143)
    {
        std::cout << "Waiting s1 to apply entry\n";
        std::this_thread::sleep_for(std::chrono::milliseconds(100));
    }

    EXPECT_EQ(s1.state_machine->getValue(), 143);

    s1.launcher.shutdown(5);
}

DB::LogEntryPtr getLogEntry(const std::string & s, size_t term)
{
    DB::WriteBufferFromNuraftBuffer bufwriter;
    writeText(s, bufwriter);
    return nuraft::cs_new<nuraft::log_entry>(term, bufwriter.getBuffer());
}

TEST_P(CoordinationTest, ChangelogTestSimple)
{
    auto params = GetParam();
    ChangelogDirTest test("./logs");
    DB::KeeperLogStore changelog("./logs", 5, true, params.enable_compression);
    changelog.init(1, 0);
    auto entry = getLogEntry("hello world", 77);
    changelog.append(entry);
    changelog.end_of_append_batch(0, 0);

    EXPECT_EQ(changelog.next_slot(), 2);
    EXPECT_EQ(changelog.start_index(), 1);
    EXPECT_EQ(changelog.last_entry()->get_term(), 77);
    EXPECT_EQ(changelog.entry_at(1)->get_term(), 77);
    EXPECT_EQ(changelog.log_entries(1, 2)->size(), 1);
}


TEST_P(CoordinationTest, ChangelogTestFile)
{
    auto params = GetParam();
    ChangelogDirTest test("./logs");
    DB::KeeperLogStore changelog("./logs", 5, true, params.enable_compression);
    changelog.init(1, 0);
    auto entry = getLogEntry("hello world", 77);
    changelog.append(entry);
    changelog.end_of_append_batch(0, 0);
    EXPECT_TRUE(fs::exists("./logs/changelog_1_5.bin" + params.extension));
    for (const auto & p : fs::directory_iterator("./logs"))
        EXPECT_EQ(p.path(), "./logs/changelog_1_5.bin" + params.extension);

    changelog.append(entry);
    changelog.append(entry);
    changelog.append(entry);
    changelog.append(entry);
    changelog.append(entry);
    changelog.end_of_append_batch(0, 0);

    EXPECT_TRUE(fs::exists("./logs/changelog_1_5.bin" + params.extension));
    EXPECT_TRUE(fs::exists("./logs/changelog_6_10.bin" + params.extension));
}

TEST_P(CoordinationTest, ChangelogReadWrite)
{
    auto params = GetParam();
    ChangelogDirTest test("./logs");
    DB::KeeperLogStore changelog("./logs", 1000, true, params.enable_compression);
    changelog.init(1, 0);
    for (size_t i = 0; i < 10; ++i)
    {
        auto entry = getLogEntry("hello world", i * 10);
        changelog.append(entry);
    }
    changelog.end_of_append_batch(0, 0);

    EXPECT_EQ(changelog.size(), 10);

    DB::KeeperLogStore changelog_reader("./logs", 1000, true, params.enable_compression);
    changelog_reader.init(1, 0);
    EXPECT_EQ(changelog_reader.size(), 10);
    EXPECT_EQ(changelog_reader.last_entry()->get_term(), changelog.last_entry()->get_term());
    EXPECT_EQ(changelog_reader.start_index(), changelog.start_index());
    EXPECT_EQ(changelog_reader.next_slot(), changelog.next_slot());

    for (size_t i = 0; i < 10; ++i)
        EXPECT_EQ(changelog_reader.entry_at(i + 1)->get_term(), changelog.entry_at(i + 1)->get_term());

    auto entries_from_range_read = changelog_reader.log_entries(1, 11);
    auto entries_from_range = changelog.log_entries(1, 11);
    EXPECT_EQ(entries_from_range_read->size(), entries_from_range->size());
    EXPECT_EQ(10, entries_from_range->size());
}

TEST_P(CoordinationTest, ChangelogWriteAt)
{
    auto params = GetParam();
    ChangelogDirTest test("./logs");
    DB::KeeperLogStore changelog("./logs", 1000, true, params.enable_compression);
    changelog.init(1, 0);
    for (size_t i = 0; i < 10; ++i)
    {
        auto entry = getLogEntry("hello world", i * 10);
        changelog.append(entry);
    }

    changelog.end_of_append_batch(0, 0);
    EXPECT_EQ(changelog.size(), 10);

    auto entry = getLogEntry("writer", 77);
    changelog.write_at(7, entry);
    changelog.end_of_append_batch(0, 0);

    EXPECT_EQ(changelog.size(), 7);
    EXPECT_EQ(changelog.last_entry()->get_term(), 77);
    EXPECT_EQ(changelog.entry_at(7)->get_term(), 77);
    EXPECT_EQ(changelog.next_slot(), 8);

    DB::KeeperLogStore changelog_reader("./logs", 1000, true, params.enable_compression);
    changelog_reader.init(1, 0);

    EXPECT_EQ(changelog_reader.size(), changelog.size());
    EXPECT_EQ(changelog_reader.last_entry()->get_term(), changelog.last_entry()->get_term());
    EXPECT_EQ(changelog_reader.start_index(), changelog.start_index());
    EXPECT_EQ(changelog_reader.next_slot(), changelog.next_slot());
}


TEST_P(CoordinationTest, ChangelogTestAppendAfterRead)
{
    auto params = GetParam();
    ChangelogDirTest test("./logs");
    DB::KeeperLogStore changelog("./logs", 5, true, params.enable_compression);
    changelog.init(1, 0);
    for (size_t i = 0; i < 7; ++i)
    {
        auto entry = getLogEntry("hello world", i * 10);
        changelog.append(entry);
    }
    changelog.end_of_append_batch(0, 0);

    EXPECT_EQ(changelog.size(), 7);
    EXPECT_TRUE(fs::exists("./logs/changelog_1_5.bin" + params.extension));
    EXPECT_TRUE(fs::exists("./logs/changelog_6_10.bin" + params.extension));

    DB::KeeperLogStore changelog_reader("./logs", 5, true, params.enable_compression);
    changelog_reader.init(1, 0);

    EXPECT_EQ(changelog_reader.size(), 7);
    for (size_t i = 7; i < 10; ++i)
    {
        auto entry = getLogEntry("hello world", i * 10);
        changelog_reader.append(entry);
    }
    changelog_reader.end_of_append_batch(0, 0);
    EXPECT_EQ(changelog_reader.size(), 10);
    EXPECT_TRUE(fs::exists("./logs/changelog_1_5.bin" + params.extension));
    EXPECT_TRUE(fs::exists("./logs/changelog_6_10.bin" + params.extension));

    size_t logs_count = 0;
    for (const auto & _ [[maybe_unused]]: fs::directory_iterator("./logs"))
        logs_count++;

    EXPECT_EQ(logs_count, 2);

    auto entry = getLogEntry("someentry", 77);
    changelog_reader.append(entry);
    changelog_reader.end_of_append_batch(0, 0);
    EXPECT_EQ(changelog_reader.size(), 11);
    EXPECT_TRUE(fs::exists("./logs/changelog_1_5.bin" + params.extension));
    EXPECT_TRUE(fs::exists("./logs/changelog_6_10.bin" + params.extension));
    EXPECT_TRUE(fs::exists("./logs/changelog_11_15.bin" + params.extension));

    logs_count = 0;
    for (const auto & _ [[maybe_unused]]: fs::directory_iterator("./logs"))
        logs_count++;

    EXPECT_EQ(logs_count, 3);
}

TEST_P(CoordinationTest, ChangelogTestCompaction)
{
    auto params = GetParam();
    ChangelogDirTest test("./logs");
    DB::KeeperLogStore changelog("./logs", 5, true, params.enable_compression);
    changelog.init(1, 0);

    for (size_t i = 0; i < 3; ++i)
    {
        auto entry = getLogEntry("hello world", i * 10);
        changelog.append(entry);
    }
    changelog.end_of_append_batch(0, 0);

    EXPECT_EQ(changelog.size(), 3);

    changelog.compact(2);

    EXPECT_EQ(changelog.size(), 1);
    EXPECT_EQ(changelog.start_index(), 3);
    EXPECT_EQ(changelog.next_slot(), 4);
    EXPECT_EQ(changelog.last_entry()->get_term(), 20);
    EXPECT_TRUE(fs::exists("./logs/changelog_1_5.bin" + params.extension));

    auto e1 = getLogEntry("hello world", 30);
    changelog.append(e1);
    auto e2 = getLogEntry("hello world", 40);
    changelog.append(e2);
    auto e3 = getLogEntry("hello world", 50);
    changelog.append(e3);
    auto e4 = getLogEntry("hello world", 60);
    changelog.append(e4);
    changelog.end_of_append_batch(0, 0);

    EXPECT_TRUE(fs::exists("./logs/changelog_1_5.bin" + params.extension));
    EXPECT_TRUE(fs::exists("./logs/changelog_6_10.bin" + params.extension));

    changelog.compact(6);
    std::this_thread::sleep_for(std::chrono::microseconds(1000));

    EXPECT_FALSE(fs::exists("./logs/changelog_1_5.bin" + params.extension));
    EXPECT_TRUE(fs::exists("./logs/changelog_6_10.bin" + params.extension));

    EXPECT_EQ(changelog.size(), 1);
    EXPECT_EQ(changelog.start_index(), 7);
    EXPECT_EQ(changelog.next_slot(), 8);
    EXPECT_EQ(changelog.last_entry()->get_term(), 60);
    /// And we able to read it
    DB::KeeperLogStore changelog_reader("./logs", 5, true, params.enable_compression);
    changelog_reader.init(7, 0);

    EXPECT_EQ(changelog_reader.size(), 1);
    EXPECT_EQ(changelog_reader.start_index(), 7);
    EXPECT_EQ(changelog_reader.next_slot(), 8);
    EXPECT_EQ(changelog_reader.last_entry()->get_term(), 60);
}

TEST_P(CoordinationTest, ChangelogTestBatchOperations)
{
    auto params = GetParam();
    ChangelogDirTest test("./logs");
    DB::KeeperLogStore changelog("./logs", 100, true, params.enable_compression);
    changelog.init(1, 0);
    for (size_t i = 0; i < 10; ++i)
    {
        auto entry = getLogEntry(std::to_string(i) + "_hello_world", i * 10);
        changelog.append(entry);
    }
    changelog.end_of_append_batch(0, 0);

    EXPECT_EQ(changelog.size(), 10);

    auto entries = changelog.pack(1, 5);

    DB::KeeperLogStore apply_changelog("./logs", 100, true, params.enable_compression);
    apply_changelog.init(1, 0);

    for (size_t i = 0; i < 10; ++i)
    {
        EXPECT_EQ(apply_changelog.entry_at(i + 1)->get_term(), i * 10);
    }
    EXPECT_EQ(apply_changelog.size(), 10);

    apply_changelog.apply_pack(8, *entries);
    apply_changelog.end_of_append_batch(0, 0);

    EXPECT_EQ(apply_changelog.size(), 12);
    EXPECT_EQ(apply_changelog.start_index(), 1);
    EXPECT_EQ(apply_changelog.next_slot(), 13);

    for (size_t i = 0; i < 7; ++i)
    {
        EXPECT_EQ(apply_changelog.entry_at(i + 1)->get_term(), i * 10);
    }

    EXPECT_EQ(apply_changelog.entry_at(8)->get_term(), 0);
    EXPECT_EQ(apply_changelog.entry_at(9)->get_term(), 10);
    EXPECT_EQ(apply_changelog.entry_at(10)->get_term(), 20);
    EXPECT_EQ(apply_changelog.entry_at(11)->get_term(), 30);
    EXPECT_EQ(apply_changelog.entry_at(12)->get_term(), 40);
}

TEST_P(CoordinationTest, ChangelogTestBatchOperationsEmpty)
{
    auto params = GetParam();
    ChangelogDirTest test("./logs");
    DB::KeeperLogStore changelog("./logs", 100, true, params.enable_compression);
    changelog.init(1, 0);
    for (size_t i = 0; i < 10; ++i)
    {
        auto entry = getLogEntry(std::to_string(i) + "_hello_world", i * 10);
        changelog.append(entry);
    }
    changelog.end_of_append_batch(0, 0);

    EXPECT_EQ(changelog.size(), 10);

    auto entries = changelog.pack(5, 5);

    ChangelogDirTest test1("./logs1");
    DB::KeeperLogStore changelog_new("./logs1", 100, true, params.enable_compression);
    changelog_new.init(1, 0);
    EXPECT_EQ(changelog_new.size(), 0);

    changelog_new.apply_pack(5, *entries);
    changelog_new.end_of_append_batch(0, 0);

    EXPECT_EQ(changelog_new.size(), 5);
    EXPECT_EQ(changelog_new.start_index(), 5);
    EXPECT_EQ(changelog_new.next_slot(), 10);

    for (size_t i = 4; i < 9; ++i)
        EXPECT_EQ(changelog_new.entry_at(i + 1)->get_term(), i * 10);

    auto e = getLogEntry("hello_world", 110);
    changelog_new.append(e);
    changelog_new.end_of_append_batch(0, 0);

    EXPECT_EQ(changelog_new.size(), 6);
    EXPECT_EQ(changelog_new.start_index(), 5);
    EXPECT_EQ(changelog_new.next_slot(), 11);

    DB::KeeperLogStore changelog_reader("./logs1", 100, true, params.enable_compression);
    changelog_reader.init(5, 0);
}


TEST_P(CoordinationTest, ChangelogTestWriteAtPreviousFile)
{
    auto params = GetParam();
    ChangelogDirTest test("./logs");
    DB::KeeperLogStore changelog("./logs", 5, true, params.enable_compression);
    changelog.init(1, 0);

    for (size_t i = 0; i < 33; ++i)
    {
        auto entry = getLogEntry(std::to_string(i) + "_hello_world", i * 10);
        changelog.append(entry);
    }
    changelog.end_of_append_batch(0, 0);

    EXPECT_TRUE(fs::exists("./logs/changelog_1_5.bin" + params.extension));
    EXPECT_TRUE(fs::exists("./logs/changelog_6_10.bin" + params.extension));
    EXPECT_TRUE(fs::exists("./logs/changelog_11_15.bin" + params.extension));
    EXPECT_TRUE(fs::exists("./logs/changelog_16_20.bin" + params.extension));
    EXPECT_TRUE(fs::exists("./logs/changelog_21_25.bin" + params.extension));
    EXPECT_TRUE(fs::exists("./logs/changelog_26_30.bin" + params.extension));
    EXPECT_TRUE(fs::exists("./logs/changelog_31_35.bin" + params.extension));

    EXPECT_EQ(changelog.size(), 33);

    auto e1 = getLogEntry("helloworld", 5555);
    changelog.write_at(7, e1);
    changelog.end_of_append_batch(0, 0);
    EXPECT_EQ(changelog.size(), 7);
    EXPECT_EQ(changelog.start_index(), 1);
    EXPECT_EQ(changelog.next_slot(), 8);
    EXPECT_EQ(changelog.last_entry()->get_term(), 5555);

    EXPECT_TRUE(fs::exists("./logs/changelog_1_5.bin" + params.extension));
    EXPECT_TRUE(fs::exists("./logs/changelog_6_10.bin" + params.extension));

    EXPECT_FALSE(fs::exists("./logs/changelog_11_15.bin" + params.extension));
    EXPECT_FALSE(fs::exists("./logs/changelog_16_20.bin" + params.extension));
    EXPECT_FALSE(fs::exists("./logs/changelog_21_25.bin" + params.extension));
    EXPECT_FALSE(fs::exists("./logs/changelog_26_30.bin" + params.extension));
    EXPECT_FALSE(fs::exists("./logs/changelog_31_35.bin" + params.extension));

    DB::KeeperLogStore changelog_read("./logs", 5, true, params.enable_compression);
    changelog_read.init(1, 0);
    EXPECT_EQ(changelog_read.size(), 7);
    EXPECT_EQ(changelog_read.start_index(), 1);
    EXPECT_EQ(changelog_read.next_slot(), 8);
    EXPECT_EQ(changelog_read.last_entry()->get_term(), 5555);
}

TEST_P(CoordinationTest, ChangelogTestWriteAtFileBorder)
{
    auto params = GetParam();
    ChangelogDirTest test("./logs");
    DB::KeeperLogStore changelog("./logs", 5, true, params.enable_compression);
    changelog.init(1, 0);

    for (size_t i = 0; i < 33; ++i)
    {
        auto entry = getLogEntry(std::to_string(i) + "_hello_world", i * 10);
        changelog.append(entry);
    }
    changelog.end_of_append_batch(0, 0);

    EXPECT_TRUE(fs::exists("./logs/changelog_1_5.bin" + params.extension));
    EXPECT_TRUE(fs::exists("./logs/changelog_6_10.bin" + params.extension));
    EXPECT_TRUE(fs::exists("./logs/changelog_11_15.bin" + params.extension));
    EXPECT_TRUE(fs::exists("./logs/changelog_16_20.bin" + params.extension));
    EXPECT_TRUE(fs::exists("./logs/changelog_21_25.bin" + params.extension));
    EXPECT_TRUE(fs::exists("./logs/changelog_26_30.bin" + params.extension));
    EXPECT_TRUE(fs::exists("./logs/changelog_31_35.bin" + params.extension));

    EXPECT_EQ(changelog.size(), 33);

    auto e1 = getLogEntry("helloworld", 5555);
    changelog.write_at(11, e1);
    changelog.end_of_append_batch(0, 0);
    EXPECT_EQ(changelog.size(), 11);
    EXPECT_EQ(changelog.start_index(), 1);
    EXPECT_EQ(changelog.next_slot(), 12);
    EXPECT_EQ(changelog.last_entry()->get_term(), 5555);

    EXPECT_TRUE(fs::exists("./logs/changelog_1_5.bin" + params.extension));
    EXPECT_TRUE(fs::exists("./logs/changelog_6_10.bin" + params.extension));
    EXPECT_TRUE(fs::exists("./logs/changelog_11_15.bin" + params.extension));

    EXPECT_FALSE(fs::exists("./logs/changelog_16_20.bin" + params.extension));
    EXPECT_FALSE(fs::exists("./logs/changelog_21_25.bin" + params.extension));
    EXPECT_FALSE(fs::exists("./logs/changelog_26_30.bin" + params.extension));
    EXPECT_FALSE(fs::exists("./logs/changelog_31_35.bin" + params.extension));

    DB::KeeperLogStore changelog_read("./logs", 5, true, params.enable_compression);
    changelog_read.init(1, 0);
    EXPECT_EQ(changelog_read.size(), 11);
    EXPECT_EQ(changelog_read.start_index(), 1);
    EXPECT_EQ(changelog_read.next_slot(), 12);
    EXPECT_EQ(changelog_read.last_entry()->get_term(), 5555);
}

TEST_P(CoordinationTest, ChangelogTestWriteAtAllFiles)
{
    auto params = GetParam();
    ChangelogDirTest test("./logs");
    DB::KeeperLogStore changelog("./logs", 5, true, params.enable_compression);
    changelog.init(1, 0);

    for (size_t i = 0; i < 33; ++i)
    {
        auto entry = getLogEntry(std::to_string(i) + "_hello_world", i * 10);
        changelog.append(entry);
    }
    changelog.end_of_append_batch(0, 0);

    EXPECT_TRUE(fs::exists("./logs/changelog_1_5.bin" + params.extension));
    EXPECT_TRUE(fs::exists("./logs/changelog_6_10.bin" + params.extension));
    EXPECT_TRUE(fs::exists("./logs/changelog_11_15.bin" + params.extension));
    EXPECT_TRUE(fs::exists("./logs/changelog_16_20.bin" + params.extension));
    EXPECT_TRUE(fs::exists("./logs/changelog_21_25.bin" + params.extension));
    EXPECT_TRUE(fs::exists("./logs/changelog_26_30.bin" + params.extension));
    EXPECT_TRUE(fs::exists("./logs/changelog_31_35.bin" + params.extension));

    EXPECT_EQ(changelog.size(), 33);

    auto e1 = getLogEntry("helloworld", 5555);
    changelog.write_at(1, e1);
    changelog.end_of_append_batch(0, 0);
    EXPECT_EQ(changelog.size(), 1);
    EXPECT_EQ(changelog.start_index(), 1);
    EXPECT_EQ(changelog.next_slot(), 2);
    EXPECT_EQ(changelog.last_entry()->get_term(), 5555);

    EXPECT_TRUE(fs::exists("./logs/changelog_1_5.bin" + params.extension));

    EXPECT_FALSE(fs::exists("./logs/changelog_6_10.bin" + params.extension));
    EXPECT_FALSE(fs::exists("./logs/changelog_11_15.bin" + params.extension));
    EXPECT_FALSE(fs::exists("./logs/changelog_16_20.bin" + params.extension));
    EXPECT_FALSE(fs::exists("./logs/changelog_21_25.bin" + params.extension));
    EXPECT_FALSE(fs::exists("./logs/changelog_26_30.bin" + params.extension));
    EXPECT_FALSE(fs::exists("./logs/changelog_31_35.bin" + params.extension));
}

TEST_P(CoordinationTest, ChangelogTestStartNewLogAfterRead)
{
    auto params = GetParam();
    ChangelogDirTest test("./logs");
    DB::KeeperLogStore changelog("./logs", 5, true, params.enable_compression);
    changelog.init(1, 0);

    for (size_t i = 0; i < 35; ++i)
    {
        auto entry = getLogEntry(std::to_string(i) + "_hello_world", i * 10);
        changelog.append(entry);
    }
    changelog.end_of_append_batch(0, 0);
    EXPECT_EQ(changelog.size(), 35);
    EXPECT_TRUE(fs::exists("./logs/changelog_1_5.bin" + params.extension));
    EXPECT_TRUE(fs::exists("./logs/changelog_6_10.bin" + params.extension));
    EXPECT_TRUE(fs::exists("./logs/changelog_11_15.bin" + params.extension));
    EXPECT_TRUE(fs::exists("./logs/changelog_16_20.bin" + params.extension));
    EXPECT_TRUE(fs::exists("./logs/changelog_21_25.bin" + params.extension));
    EXPECT_TRUE(fs::exists("./logs/changelog_26_30.bin" + params.extension));
    EXPECT_TRUE(fs::exists("./logs/changelog_31_35.bin" + params.extension));
    EXPECT_FALSE(fs::exists("./logs/changelog_36_40.bin" + params.extension));


    DB::KeeperLogStore changelog_reader("./logs", 5, true, params.enable_compression);
    changelog_reader.init(1, 0);

    auto entry = getLogEntry("36_hello_world", 360);
    changelog_reader.append(entry);
    changelog_reader.end_of_append_batch(0, 0);

    EXPECT_EQ(changelog_reader.size(), 36);
    EXPECT_TRUE(fs::exists("./logs/changelog_1_5.bin" + params.extension));
    EXPECT_TRUE(fs::exists("./logs/changelog_6_10.bin" + params.extension));
    EXPECT_TRUE(fs::exists("./logs/changelog_11_15.bin" + params.extension));
    EXPECT_TRUE(fs::exists("./logs/changelog_16_20.bin" + params.extension));
    EXPECT_TRUE(fs::exists("./logs/changelog_21_25.bin" + params.extension));
    EXPECT_TRUE(fs::exists("./logs/changelog_26_30.bin" + params.extension));
    EXPECT_TRUE(fs::exists("./logs/changelog_31_35.bin" + params.extension));
    EXPECT_TRUE(fs::exists("./logs/changelog_36_40.bin" + params.extension));
}

namespace
{
void assertBrokenLogRemoved(const fs::path & log_folder, const fs::path & filename)
{
        EXPECT_FALSE(fs::exists(log_folder / filename));
        // broken logs are sent to the detached/{timestamp} folder
        // we don't know timestamp so we iterate all of them
        for (const auto & dir_entry : fs::recursive_directory_iterator(log_folder / "detached"))
        {
            if (dir_entry.path().filename() == filename)
                return;
        }

        FAIL() << "Broken log " << filename << " was not moved to the detached folder";
}

}

TEST_P(CoordinationTest, ChangelogTestReadAfterBrokenTruncate)
{
    static const fs::path log_folder{"./logs"};

    auto params = GetParam();
    ChangelogDirTest test(log_folder);

    DB::KeeperLogStore changelog(log_folder, 5, true, params.enable_compression);
    changelog.init(1, 0);

    for (size_t i = 0; i < 35; ++i)
    {
        auto entry = getLogEntry(std::to_string(i) + "_hello_world", i * 10);
        changelog.append(entry);
    }
    changelog.end_of_append_batch(0, 0);
    EXPECT_EQ(changelog.size(), 35);
    EXPECT_TRUE(fs::exists("./logs/changelog_1_5.bin" + params.extension));
    EXPECT_TRUE(fs::exists("./logs/changelog_6_10.bin" + params.extension));
    EXPECT_TRUE(fs::exists("./logs/changelog_11_15.bin" + params.extension));
    EXPECT_TRUE(fs::exists("./logs/changelog_16_20.bin" + params.extension));
    EXPECT_TRUE(fs::exists("./logs/changelog_21_25.bin" + params.extension));
    EXPECT_TRUE(fs::exists("./logs/changelog_26_30.bin" + params.extension));
    EXPECT_TRUE(fs::exists("./logs/changelog_31_35.bin" + params.extension));

    DB::WriteBufferFromFile plain_buf("./logs/changelog_11_15.bin" + params.extension, DBMS_DEFAULT_BUFFER_SIZE, O_APPEND | O_CREAT | O_WRONLY);
    plain_buf.truncate(0);

    DB::KeeperLogStore changelog_reader("./logs", 5, true, params.enable_compression);
    changelog_reader.init(1, 0);
    changelog_reader.end_of_append_batch(0, 0);

    EXPECT_EQ(changelog_reader.size(), 10);
    EXPECT_EQ(changelog_reader.last_entry()->get_term(), 90);

    EXPECT_TRUE(fs::exists("./logs/changelog_1_5.bin" + params.extension));
    EXPECT_TRUE(fs::exists("./logs/changelog_6_10.bin" + params.extension));
    EXPECT_TRUE(fs::exists("./logs/changelog_11_15.bin" + params.extension));

    assertBrokenLogRemoved(log_folder, "changelog_16_20.bin" + params.extension);
    assertBrokenLogRemoved(log_folder, "changelog_21_25.bin" + params.extension);
    assertBrokenLogRemoved(log_folder, "changelog_26_30.bin" + params.extension);
    assertBrokenLogRemoved(log_folder, "changelog_31_35.bin" + params.extension);

    auto entry = getLogEntry("h", 7777);
    changelog_reader.append(entry);
    changelog_reader.end_of_append_batch(0, 0);
    EXPECT_EQ(changelog_reader.size(), 11);
    EXPECT_EQ(changelog_reader.last_entry()->get_term(), 7777);

    EXPECT_TRUE(fs::exists("./logs/changelog_1_5.bin" + params.extension));
    EXPECT_TRUE(fs::exists("./logs/changelog_6_10.bin" + params.extension));
    EXPECT_TRUE(fs::exists("./logs/changelog_11_15.bin" + params.extension));

    assertBrokenLogRemoved(log_folder, "changelog_16_20.bin" + params.extension);
    assertBrokenLogRemoved(log_folder, "changelog_21_25.bin" + params.extension);
    assertBrokenLogRemoved(log_folder, "changelog_26_30.bin" + params.extension);
    assertBrokenLogRemoved(log_folder, "changelog_31_35.bin" + params.extension);

    DB::KeeperLogStore changelog_reader2("./logs", 5, true, params.enable_compression);
    changelog_reader2.init(1, 0);
    EXPECT_EQ(changelog_reader2.size(), 11);
    EXPECT_EQ(changelog_reader2.last_entry()->get_term(), 7777);
}

TEST_P(CoordinationTest, ChangelogTestReadAfterBrokenTruncate2)
{
    auto params = GetParam();
    ChangelogDirTest test("./logs");

    DB::KeeperLogStore changelog("./logs", 20, true, params.enable_compression);
    changelog.init(1, 0);

    for (size_t i = 0; i < 35; ++i)
    {
        auto entry = getLogEntry(std::to_string(i) + "_hello_world", (i + 44) * 10);
        changelog.append(entry);
    }
    changelog.end_of_append_batch(0, 0);

    EXPECT_TRUE(fs::exists("./logs/changelog_1_20.bin" + params.extension));
    EXPECT_TRUE(fs::exists("./logs/changelog_21_40.bin" + params.extension));

    DB::WriteBufferFromFile plain_buf("./logs/changelog_1_20.bin" + params.extension, DBMS_DEFAULT_BUFFER_SIZE, O_APPEND | O_CREAT | O_WRONLY);
    plain_buf.truncate(140);

    DB::KeeperLogStore changelog_reader("./logs", 20, true, params.enable_compression);
    changelog_reader.init(1, 0);

    EXPECT_EQ(changelog_reader.size(), 0);
    EXPECT_TRUE(fs::exists("./logs/changelog_1_20.bin" + params.extension));
    assertBrokenLogRemoved("./logs", "changelog_21_40.bin" + params.extension);
    auto entry = getLogEntry("hello_world", 7777);
    changelog_reader.append(entry);
    changelog_reader.end_of_append_batch(0, 0);
    EXPECT_EQ(changelog_reader.size(), 1);
    EXPECT_EQ(changelog_reader.last_entry()->get_term(), 7777);

    DB::KeeperLogStore changelog_reader2("./logs", 1, true, params.enable_compression);
    changelog_reader2.init(1, 0);
    EXPECT_EQ(changelog_reader2.size(), 1);
    EXPECT_EQ(changelog_reader2.last_entry()->get_term(), 7777);
}

TEST_P(CoordinationTest, ChangelogTestLostFiles)
{
    auto params = GetParam();
    ChangelogDirTest test("./logs");

    DB::KeeperLogStore changelog("./logs", 20, true, params.enable_compression);
    changelog.init(1, 0);

    for (size_t i = 0; i < 35; ++i)
    {
        auto entry = getLogEntry(std::to_string(i) + "_hello_world", (i + 44) * 10);
        changelog.append(entry);
    }
    changelog.end_of_append_batch(0, 0);

    EXPECT_TRUE(fs::exists("./logs/changelog_1_20.bin" + params.extension));
    EXPECT_TRUE(fs::exists("./logs/changelog_21_40.bin" + params.extension));

    fs::remove("./logs/changelog_1_20.bin" + params.extension);

    DB::KeeperLogStore changelog_reader("./logs", 20, true, params.enable_compression);
    /// It should print error message, but still able to start
    changelog_reader.init(5, 0);
    assertBrokenLogRemoved("./logs", "changelog_21_40.bin" + params.extension);
}

TEST_P(CoordinationTest, ChangelogTestLostFiles2)
{
    auto params = GetParam();
    ChangelogDirTest test("./logs");

    DB::KeeperLogStore changelog("./logs", 10, true, params.enable_compression);
    changelog.init(1, 0);

    for (size_t i = 0; i < 35; ++i)
    {
        auto entry = getLogEntry(std::to_string(i) + "_hello_world", (i + 44) * 10);
        changelog.append(entry);
    }
    changelog.end_of_append_batch(0, 0);

    EXPECT_TRUE(fs::exists("./logs/changelog_1_10.bin" + params.extension));
    EXPECT_TRUE(fs::exists("./logs/changelog_11_20.bin" + params.extension));
    EXPECT_TRUE(fs::exists("./logs/changelog_21_30.bin" + params.extension));
    EXPECT_TRUE(fs::exists("./logs/changelog_31_40.bin" + params.extension));

    // we have a gap in our logs, we need to remove all the logs after the gap
    fs::remove("./logs/changelog_21_30.bin" + params.extension);

    DB::KeeperLogStore changelog_reader("./logs", 10, true, params.enable_compression);
    /// It should print error message, but still able to start
    changelog_reader.init(5, 0);
    EXPECT_TRUE(fs::exists("./logs/changelog_1_10.bin" + params.extension));
    EXPECT_TRUE(fs::exists("./logs/changelog_11_20.bin" + params.extension));

    assertBrokenLogRemoved("./logs", "changelog_31_40.bin" + params.extension);
}
struct IntNode
{
    int value;
    IntNode(int value_) : value(value_) { } // NOLINT(google-explicit-constructor)
    UInt64 sizeInBytes() const { return sizeof value; }
    IntNode & operator=(int rhs)
    {
        this->value = rhs;
        return *this;
    }
    bool operator==(const int & rhs) const { return value == rhs; }
    bool operator!=(const int & rhs) const { return rhs != this->value; }
};

TEST_P(CoordinationTest, SnapshotableHashMapSimple)
{
    DB::SnapshotableHashTable<IntNode> hello;
    EXPECT_TRUE(hello.insert("hello", 5).second);
    EXPECT_TRUE(hello.contains("hello"));
    EXPECT_EQ(hello.getValue("hello"), 5);
    EXPECT_FALSE(hello.insert("hello", 145).second);
    EXPECT_EQ(hello.getValue("hello"), 5);
    hello.updateValue("hello", [](IntNode & value) { value = 7; });
    EXPECT_EQ(hello.getValue("hello"), 7);
    EXPECT_EQ(hello.size(), 1);
    EXPECT_TRUE(hello.erase("hello"));
    EXPECT_EQ(hello.size(), 0);
}

TEST_P(CoordinationTest, SnapshotableHashMapTrySnapshot)
{
    DB::SnapshotableHashTable<IntNode> map_snp;
    EXPECT_TRUE(map_snp.insert("/hello", 7).second);
    EXPECT_FALSE(map_snp.insert("/hello", 145).second);
    map_snp.enableSnapshotMode(100000);
    EXPECT_FALSE(map_snp.insert("/hello", 145).second);
    map_snp.updateValue("/hello", [](IntNode & value) { value = 554; });
    EXPECT_EQ(map_snp.getValue("/hello"), 554);
    EXPECT_EQ(map_snp.snapshotSizeWithVersion().first, 2);
    EXPECT_EQ(map_snp.size(), 1);

    auto itr = map_snp.begin();
    EXPECT_EQ(itr->key, "/hello");
    EXPECT_EQ(itr->value, 7);
    EXPECT_EQ(itr->active_in_map, false);
    itr = std::next(itr);
    EXPECT_EQ(itr->key, "/hello");
    EXPECT_EQ(itr->value, 554);
    EXPECT_EQ(itr->active_in_map, true);
    itr = std::next(itr);
    EXPECT_EQ(itr, map_snp.end());
    for (size_t i = 0; i < 5; ++i)
    {
        EXPECT_TRUE(map_snp.insert("/hello" + std::to_string(i), i).second);
    }
    EXPECT_EQ(map_snp.getValue("/hello3"), 3);

    EXPECT_EQ(map_snp.snapshotSizeWithVersion().first, 7);
    EXPECT_EQ(map_snp.size(), 6);
    itr = std::next(map_snp.begin(), 2);
    for (size_t i = 0; i < 5; ++i)
    {
        EXPECT_EQ(itr->key, "/hello" + std::to_string(i));
        EXPECT_EQ(itr->value, i);
        EXPECT_EQ(itr->active_in_map, true);
        itr = std::next(itr);
    }

    EXPECT_TRUE(map_snp.erase("/hello3"));
    EXPECT_TRUE(map_snp.erase("/hello2"));

    EXPECT_EQ(map_snp.snapshotSizeWithVersion().first, 7);
    EXPECT_EQ(map_snp.size(), 4);
    itr = std::next(map_snp.begin(), 2);
    for (size_t i = 0; i < 5; ++i)
    {
        EXPECT_EQ(itr->key, "/hello" + std::to_string(i));
        EXPECT_EQ(itr->value, i);
        EXPECT_EQ(itr->active_in_map, i != 3 && i != 2);
        itr = std::next(itr);
    }
    map_snp.clearOutdatedNodes();

    EXPECT_EQ(map_snp.snapshotSizeWithVersion().first, 4);
    EXPECT_EQ(map_snp.size(), 4);
    itr = map_snp.begin();
    EXPECT_EQ(itr->key, "/hello");
    EXPECT_EQ(itr->value, 554);
    EXPECT_EQ(itr->active_in_map, true);
    itr = std::next(itr);
    EXPECT_EQ(itr->key, "/hello0");
    EXPECT_EQ(itr->value, 0);
    EXPECT_EQ(itr->active_in_map, true);
    itr = std::next(itr);
    EXPECT_EQ(itr->key, "/hello1");
    EXPECT_EQ(itr->value, 1);
    EXPECT_EQ(itr->active_in_map, true);
    itr = std::next(itr);
    EXPECT_EQ(itr->key, "/hello4");
    EXPECT_EQ(itr->value, 4);
    EXPECT_EQ(itr->active_in_map, true);
    itr = std::next(itr);
    EXPECT_EQ(itr, map_snp.end());
    map_snp.disableSnapshotMode();
}

TEST_P(CoordinationTest, SnapshotableHashMapDataSize)
{
    /// int
    DB::SnapshotableHashTable<IntNode> hello;
    hello.disableSnapshotMode();
    EXPECT_EQ(hello.getApproximateDataSize(), 0);

    hello.insert("hello", 1);
    EXPECT_EQ(hello.getApproximateDataSize(), 9);
    hello.updateValue("hello", [](IntNode & value) { value = 2; });
    EXPECT_EQ(hello.getApproximateDataSize(), 9);
    hello.insertOrReplace("hello", 3);
    EXPECT_EQ(hello.getApproximateDataSize(), 9);

    hello.erase("hello");
    EXPECT_EQ(hello.getApproximateDataSize(), 0);

    hello.clear();
    EXPECT_EQ(hello.getApproximateDataSize(), 0);

    hello.enableSnapshotMode(10000);
    hello.insert("hello", 1);
    EXPECT_EQ(hello.getApproximateDataSize(), 9);
    hello.updateValue("hello", [](IntNode & value) { value = 2; });
    EXPECT_EQ(hello.getApproximateDataSize(), 18);
    hello.insertOrReplace("hello", 1);
    EXPECT_EQ(hello.getApproximateDataSize(), 27);

    hello.clearOutdatedNodes();
    EXPECT_EQ(hello.getApproximateDataSize(), 9);

    hello.erase("hello");
    EXPECT_EQ(hello.getApproximateDataSize(), 9);

    hello.clearOutdatedNodes();
    EXPECT_EQ(hello.getApproximateDataSize(), 0);

    /// Node
    using Node = DB::KeeperStorage::Node;
    DB::SnapshotableHashTable<Node> world;
    Node n1;
    n1.setData("1234");
    Node n2;
    n2.setData("123456");
    n2.addChild("");

    world.disableSnapshotMode();
    world.insert("world", n1);
    EXPECT_EQ(world.getApproximateDataSize(), 193);
    world.updateValue("world", [&](Node & value) { value = n2; });
    EXPECT_EQ(world.getApproximateDataSize(), 211);

    world.erase("world");
    EXPECT_EQ(world.getApproximateDataSize(), 0);

    world.enableSnapshotMode(100000);
    world.insert("world", n1);
    EXPECT_EQ(world.getApproximateDataSize(), 193);
    world.updateValue("world", [&](Node & value) { value = n2; });
    EXPECT_EQ(world.getApproximateDataSize(), 404);

    world.clearOutdatedNodes();
    EXPECT_EQ(world.getApproximateDataSize(), 211);

    world.erase("world");
    EXPECT_EQ(world.getApproximateDataSize(), 211);

    world.clear();
    EXPECT_EQ(world.getApproximateDataSize(), 0);
}

void addNode(DB::KeeperStorage & storage, const std::string & path, const std::string & data, int64_t ephemeral_owner=0)
{
    using Node = DB::KeeperStorage::Node;
    Node node{};
    node.setData(data);
    node.stat.ephemeralOwner = ephemeral_owner;
    storage.container.insertOrReplace(path, node);
    auto child_it = storage.container.find(path);
    auto child_path = DB::getBaseName(child_it->key);
    storage.container.updateValue(DB::parentPath(StringRef{path}), [&](auto & parent)
    {
        parent.addChild(child_path);
        parent.stat.numChildren++;
    });
}

TEST_P(CoordinationTest, TestStorageSnapshotSimple)
{
    auto params = GetParam();
    ChangelogDirTest test("./snapshots");
    DB::KeeperSnapshotManager manager("./snapshots", 3, params.enable_compression);

    DB::KeeperStorage storage(500, "", true);
    addNode(storage, "/hello", "world", 1);
    addNode(storage, "/hello/somepath", "somedata", 3);
    storage.session_id_counter = 5;
    storage.zxid = 2;
    storage.ephemerals[3] = {"/hello"};
    storage.ephemerals[1] = {"/hello/somepath"};
    storage.getSessionID(130);
    storage.getSessionID(130);

    DB::KeeperStorageSnapshot snapshot(&storage, 2);

    EXPECT_EQ(snapshot.snapshot_meta->get_last_log_idx(), 2);
    EXPECT_EQ(snapshot.session_id, 7);
    EXPECT_EQ(snapshot.snapshot_container_size, 3);
    EXPECT_EQ(snapshot.session_and_timeout.size(), 2);

    auto buf = manager.serializeSnapshotToBuffer(snapshot);
    manager.serializeSnapshotBufferToDisk(*buf, 2);
    EXPECT_TRUE(fs::exists("./snapshots/snapshot_2.bin" + params.extension));


    auto debuf = manager.deserializeSnapshotBufferFromDisk(2);

    auto [restored_storage, snapshot_meta, _] = manager.deserializeSnapshotFromBuffer(debuf);

    EXPECT_EQ(restored_storage->container.size(), 3);
    EXPECT_EQ(restored_storage->container.getValue("/").getChildren().size(), 1);
    EXPECT_EQ(restored_storage->container.getValue("/hello").getChildren().size(), 1);
    EXPECT_EQ(restored_storage->container.getValue("/hello/somepath").getChildren().size(), 0);

    EXPECT_EQ(restored_storage->container.getValue("/").getData(), "");
    EXPECT_EQ(restored_storage->container.getValue("/hello").getData(), "world");
    EXPECT_EQ(restored_storage->container.getValue("/hello/somepath").getData(), "somedata");
    EXPECT_EQ(restored_storage->session_id_counter, 7);
    EXPECT_EQ(restored_storage->zxid, 2);
    EXPECT_EQ(restored_storage->ephemerals.size(), 2);
    EXPECT_EQ(restored_storage->ephemerals[3].size(), 1);
    EXPECT_EQ(restored_storage->ephemerals[1].size(), 1);
    EXPECT_EQ(restored_storage->session_and_timeout.size(), 2);
}

TEST_P(CoordinationTest, TestStorageSnapshotMoreWrites)
{
    auto params = GetParam();
    ChangelogDirTest test("./snapshots");
    DB::KeeperSnapshotManager manager("./snapshots", 3, params.enable_compression);

    DB::KeeperStorage storage(500, "", true);
    storage.getSessionID(130);

    for (size_t i = 0; i < 50; ++i)
    {
        addNode(storage, "/hello_" + std::to_string(i), "world_" + std::to_string(i));
    }

    DB::KeeperStorageSnapshot snapshot(&storage, 50);
    EXPECT_EQ(snapshot.snapshot_meta->get_last_log_idx(), 50);
    EXPECT_EQ(snapshot.snapshot_container_size, 51);

    for (size_t i = 50; i < 100; ++i)
    {
        addNode(storage, "/hello_" + std::to_string(i), "world_" + std::to_string(i));
    }

    EXPECT_EQ(storage.container.size(), 101);

    auto buf = manager.serializeSnapshotToBuffer(snapshot);
    manager.serializeSnapshotBufferToDisk(*buf, 50);
    EXPECT_TRUE(fs::exists("./snapshots/snapshot_50.bin" + params.extension));


    auto debuf = manager.deserializeSnapshotBufferFromDisk(50);
    auto [restored_storage, meta, _] = manager.deserializeSnapshotFromBuffer(debuf);

    EXPECT_EQ(restored_storage->container.size(), 51);
    for (size_t i = 0; i < 50; ++i)
    {
        EXPECT_EQ(restored_storage->container.getValue("/hello_" + std::to_string(i)).getData(), "world_" + std::to_string(i));
    }
}


TEST_P(CoordinationTest, TestStorageSnapshotManySnapshots)
{
    auto params = GetParam();
    ChangelogDirTest test("./snapshots");
    DB::KeeperSnapshotManager manager("./snapshots", 3, params.enable_compression);

    DB::KeeperStorage storage(500, "", true);
    storage.getSessionID(130);

    for (size_t j = 1; j <= 5; ++j)
    {
        for (size_t i = (j - 1) * 50; i < j * 50; ++i)
        {
            addNode(storage, "/hello_" + std::to_string(i), "world_" + std::to_string(i));
        }

        DB::KeeperStorageSnapshot snapshot(&storage, j * 50);
        auto buf = manager.serializeSnapshotToBuffer(snapshot);
        manager.serializeSnapshotBufferToDisk(*buf, j * 50);
        EXPECT_TRUE(fs::exists(std::string{"./snapshots/snapshot_"} + std::to_string(j * 50) + ".bin" + params.extension));
    }

    EXPECT_FALSE(fs::exists("./snapshots/snapshot_50.bin" + params.extension));
    EXPECT_FALSE(fs::exists("./snapshots/snapshot_100.bin" + params.extension));
    EXPECT_TRUE(fs::exists("./snapshots/snapshot_150.bin" + params.extension));
    EXPECT_TRUE(fs::exists("./snapshots/snapshot_200.bin" + params.extension));
    EXPECT_TRUE(fs::exists("./snapshots/snapshot_250.bin" + params.extension));


    auto [restored_storage, meta, _] = manager.restoreFromLatestSnapshot();

    EXPECT_EQ(restored_storage->container.size(), 251);

    for (size_t i = 0; i < 250; ++i)
    {
        EXPECT_EQ(restored_storage->container.getValue("/hello_" + std::to_string(i)).getData(), "world_" + std::to_string(i));
    }
}

TEST_P(CoordinationTest, TestStorageSnapshotMode)
{
    auto params = GetParam();
    ChangelogDirTest test("./snapshots");
    DB::KeeperSnapshotManager manager("./snapshots", 3, params.enable_compression);
    DB::KeeperStorage storage(500, "", true);
    for (size_t i = 0; i < 50; ++i)
    {
        addNode(storage, "/hello_" + std::to_string(i), "world_" + std::to_string(i));
    }

    {
        DB::KeeperStorageSnapshot snapshot(&storage, 50);
        for (size_t i = 0; i < 50; ++i)
        {
            addNode(storage, "/hello_" + std::to_string(i), "wlrd_" + std::to_string(i));
        }
        for (size_t i = 0; i < 50; ++i)
        {
            EXPECT_EQ(storage.container.getValue("/hello_" + std::to_string(i)).getData(), "wlrd_" + std::to_string(i));
        }
        for (size_t i = 0; i < 50; ++i)
        {
            if (i % 2 == 0)
                storage.container.erase("/hello_" + std::to_string(i));
        }
        EXPECT_EQ(storage.container.size(), 26);
        EXPECT_EQ(storage.container.snapshotSizeWithVersion().first, 102);
        EXPECT_EQ(storage.container.snapshotSizeWithVersion().second, 1);
        auto buf = manager.serializeSnapshotToBuffer(snapshot);
        manager.serializeSnapshotBufferToDisk(*buf, 50);
    }
    EXPECT_TRUE(fs::exists("./snapshots/snapshot_50.bin" + params.extension));
    EXPECT_EQ(storage.container.size(), 26);
    storage.clearGarbageAfterSnapshot();
    EXPECT_EQ(storage.container.snapshotSizeWithVersion().first, 26);
    for (size_t i = 0; i < 50; ++i)
    {
        if (i % 2 != 0)
            EXPECT_EQ(storage.container.getValue("/hello_" + std::to_string(i)).getData(), "wlrd_" + std::to_string(i));
        else
            EXPECT_FALSE(storage.container.contains("/hello_" + std::to_string(i)));
    }

    auto [restored_storage, meta, _] = manager.restoreFromLatestSnapshot();

    for (size_t i = 0; i < 50; ++i)
    {
        EXPECT_EQ(restored_storage->container.getValue("/hello_" + std::to_string(i)).getData(), "world_" + std::to_string(i));
    }

}

TEST_P(CoordinationTest, TestStorageSnapshotBroken)
{
    auto params = GetParam();
    ChangelogDirTest test("./snapshots");
    DB::KeeperSnapshotManager manager("./snapshots", 3, params.enable_compression);
    DB::KeeperStorage storage(500, "", true);
    for (size_t i = 0; i < 50; ++i)
    {
        addNode(storage, "/hello_" + std::to_string(i), "world_" + std::to_string(i));
    }
    {
        DB::KeeperStorageSnapshot snapshot(&storage, 50);
        auto buf = manager.serializeSnapshotToBuffer(snapshot);
        manager.serializeSnapshotBufferToDisk(*buf, 50);
    }
    EXPECT_TRUE(fs::exists("./snapshots/snapshot_50.bin" + params.extension));

    /// Let's corrupt file
    DB::WriteBufferFromFile plain_buf("./snapshots/snapshot_50.bin" + params.extension, DBMS_DEFAULT_BUFFER_SIZE, O_APPEND | O_CREAT | O_WRONLY);
    plain_buf.truncate(34);
    plain_buf.sync();

    EXPECT_THROW(manager.restoreFromLatestSnapshot(), DB::Exception);
}

nuraft::ptr<nuraft::buffer> getBufferFromZKRequest(int64_t session_id, int64_t zxid, const Coordination::ZooKeeperRequestPtr & request)
{
    DB::WriteBufferFromNuraftBuffer buf;
    DB::writeIntBinary(session_id, buf);
    request->write(buf);
    using namespace std::chrono;
    auto time = duration_cast<milliseconds>(system_clock::now().time_since_epoch()).count();
    DB::writeIntBinary(time, buf);
    DB::writeIntBinary(zxid, buf);
    DB::writeIntBinary(DB::KeeperStorage::DigestVersion::NO_DIGEST, buf);
    return buf.getBuffer();
}

nuraft::ptr<nuraft::log_entry> getLogEntryFromZKRequest(size_t term, int64_t session_id, int64_t zxid, const Coordination::ZooKeeperRequestPtr & request)
{
    auto buffer = getBufferFromZKRequest(session_id, zxid, request);
    return nuraft::cs_new<nuraft::log_entry>(term, buffer);
}

void testLogAndStateMachine(Coordination::CoordinationSettingsPtr settings, uint64_t total_logs, bool enable_compression)
{
    using namespace Coordination;
    using namespace DB;

    ChangelogDirTest snapshots("./snapshots");
    ChangelogDirTest logs("./logs");

    ResponsesQueue queue(std::numeric_limits<size_t>::max());
    SnapshotsQueue snapshots_queue{1};
    auto state_machine = std::make_shared<KeeperStateMachine>(queue, snapshots_queue, "./snapshots", settings);
    state_machine->init();
    DB::KeeperLogStore changelog("./logs", settings->rotate_log_storage_interval, true, enable_compression);
    changelog.init(state_machine->last_commit_index() + 1, settings->reserved_log_items);
    for (size_t i = 1; i < total_logs + 1; ++i)
    {
        std::shared_ptr<ZooKeeperCreateRequest> request = std::make_shared<ZooKeeperCreateRequest>();
        request->path = "/hello_" + std::to_string(i);
        auto entry = getLogEntryFromZKRequest(0, 1, i, request);
        changelog.append(entry);
        changelog.end_of_append_batch(0, 0);

        state_machine->pre_commit(i, changelog.entry_at(i)->get_buf());
        state_machine->commit(i, changelog.entry_at(i)->get_buf());
        bool snapshot_created = false;
        if (i % settings->snapshot_distance == 0)
        {
            nuraft::snapshot s(i, 0, std::make_shared<nuraft::cluster_config>());
            nuraft::async_result<bool>::handler_type when_done = [&snapshot_created] (bool & ret, nuraft::ptr<std::exception> &/*exception*/)
            {
                snapshot_created = ret;
                std::cerr << "Snapshot finised\n";
            };

            state_machine->create_snapshot(s, when_done);
            CreateSnapshotTask snapshot_task;
            bool pop_result = snapshots_queue.pop(snapshot_task);
            EXPECT_TRUE(pop_result);

            snapshot_task.create_snapshot(std::move(snapshot_task.snapshot));
        }
        if (snapshot_created)
        {
            if (changelog.size() > settings->reserved_log_items)
            {
                changelog.compact(i - settings->reserved_log_items);
            }
        }
    }

    SnapshotsQueue snapshots_queue1{1};
    auto restore_machine = std::make_shared<KeeperStateMachine>(queue, snapshots_queue1, "./snapshots", settings);
    restore_machine->init();
    EXPECT_EQ(restore_machine->last_commit_index(), total_logs - total_logs % settings->snapshot_distance);

    DB::KeeperLogStore restore_changelog("./logs", settings->rotate_log_storage_interval, true, enable_compression);
    restore_changelog.init(restore_machine->last_commit_index() + 1, settings->reserved_log_items);

    EXPECT_EQ(restore_changelog.size(), std::min(settings->reserved_log_items + total_logs % settings->snapshot_distance, total_logs));
    EXPECT_EQ(restore_changelog.next_slot(), total_logs + 1);
    if (total_logs > settings->reserved_log_items + 1)
        EXPECT_EQ(restore_changelog.start_index(), total_logs - total_logs % settings->snapshot_distance - settings->reserved_log_items + 1);
    else
        EXPECT_EQ(restore_changelog.start_index(), 1);

    for (size_t i = restore_machine->last_commit_index() + 1; i < restore_changelog.next_slot(); ++i)
    {
        restore_machine->pre_commit(i, changelog.entry_at(i)->get_buf());
        restore_machine->commit(i, changelog.entry_at(i)->get_buf());
    }

    auto & source_storage = state_machine->getStorage();
    auto & restored_storage = restore_machine->getStorage();

    EXPECT_EQ(source_storage.container.size(), restored_storage.container.size());
    for (size_t i = 1; i < total_logs + 1; ++i)
    {
        auto path = "/hello_" + std::to_string(i);
        EXPECT_EQ(source_storage.container.getValue(path).getData(), restored_storage.container.getValue(path).getData());
    }
}

TEST_P(CoordinationTest, TestStateMachineAndLogStore)
{
    using namespace Coordination;
    using namespace DB;
    auto params = GetParam();

    {
        CoordinationSettingsPtr settings = std::make_shared<CoordinationSettings>();
        settings->snapshot_distance = 10;
        settings->reserved_log_items = 10;
        settings->rotate_log_storage_interval = 10;
        testLogAndStateMachine(settings, 37, params.enable_compression);
    }
    {
        CoordinationSettingsPtr settings = std::make_shared<CoordinationSettings>();
        settings->snapshot_distance = 10;
        settings->reserved_log_items = 10;
        settings->rotate_log_storage_interval = 10;
        testLogAndStateMachine(settings, 11, params.enable_compression);
    }
    {
        CoordinationSettingsPtr settings = std::make_shared<CoordinationSettings>();
        settings->snapshot_distance = 10;
        settings->reserved_log_items = 10;
        settings->rotate_log_storage_interval = 10;
        testLogAndStateMachine(settings, 40, params.enable_compression);
    }
    {
        CoordinationSettingsPtr settings = std::make_shared<CoordinationSettings>();
        settings->snapshot_distance = 10;
        settings->reserved_log_items = 20;
        settings->rotate_log_storage_interval = 30;
        testLogAndStateMachine(settings, 40, params.enable_compression);
    }
    {
        CoordinationSettingsPtr settings = std::make_shared<CoordinationSettings>();
        settings->snapshot_distance = 10;
        settings->reserved_log_items = 0;
        settings->rotate_log_storage_interval = 10;
        testLogAndStateMachine(settings, 40, params.enable_compression);
    }
    {
        CoordinationSettingsPtr settings = std::make_shared<CoordinationSettings>();
        settings->snapshot_distance = 1;
        settings->reserved_log_items = 1;
        settings->rotate_log_storage_interval = 32;
        testLogAndStateMachine(settings, 32, params.enable_compression);
    }
    {
        CoordinationSettingsPtr settings = std::make_shared<CoordinationSettings>();
        settings->snapshot_distance = 10;
        settings->reserved_log_items = 7;
        settings->rotate_log_storage_interval = 1;
        testLogAndStateMachine(settings, 33, params.enable_compression);
    }
    {
        CoordinationSettingsPtr settings = std::make_shared<CoordinationSettings>();
        settings->snapshot_distance = 37;
        settings->reserved_log_items = 1000;
        settings->rotate_log_storage_interval = 5000;
        testLogAndStateMachine(settings, 33, params.enable_compression);
    }
    {
        CoordinationSettingsPtr settings = std::make_shared<CoordinationSettings>();
        settings->snapshot_distance = 37;
        settings->reserved_log_items = 1000;
        settings->rotate_log_storage_interval = 5000;
        testLogAndStateMachine(settings, 45, params.enable_compression);
    }
}

TEST_P(CoordinationTest, TestEphemeralNodeRemove)
{
    using namespace Coordination;
    using namespace DB;

    ChangelogDirTest snapshots("./snapshots");
    CoordinationSettingsPtr settings = std::make_shared<CoordinationSettings>();

    ResponsesQueue queue(std::numeric_limits<size_t>::max());
    SnapshotsQueue snapshots_queue{1};
    auto state_machine = std::make_shared<KeeperStateMachine>(queue, snapshots_queue, "./snapshots", settings);
    state_machine->init();

    std::shared_ptr<ZooKeeperCreateRequest> request_c = std::make_shared<ZooKeeperCreateRequest>();
    request_c->path = "/hello";
    request_c->is_ephemeral = true;
    auto entry_c = getLogEntryFromZKRequest(0, 1, state_machine->getNextZxid(), request_c);
    state_machine->pre_commit(1, entry_c->get_buf());
    state_machine->commit(1, entry_c->get_buf());
    const auto & storage = state_machine->getStorage();

    EXPECT_EQ(storage.ephemerals.size(), 1);
    std::shared_ptr<ZooKeeperRemoveRequest> request_d = std::make_shared<ZooKeeperRemoveRequest>();
    request_d->path = "/hello";
    /// Delete from other session
    auto entry_d = getLogEntryFromZKRequest(0, 2, state_machine->getNextZxid(), request_d);
    state_machine->pre_commit(2, entry_d->get_buf());
    state_machine->commit(2, entry_d->get_buf());

    EXPECT_EQ(storage.ephemerals.size(), 0);
}


TEST_P(CoordinationTest, TestRotateIntervalChanges)
{
    using namespace Coordination;
    auto params = GetParam();
    ChangelogDirTest snapshots("./logs");
    {
        DB::KeeperLogStore changelog("./logs", 100, true, params.enable_compression);

        changelog.init(0, 3);
        for (size_t i = 1; i < 55; ++i)
        {
            std::shared_ptr<ZooKeeperCreateRequest> request = std::make_shared<ZooKeeperCreateRequest>();
            request->path = "/hello_" + std::to_string(i);
            auto entry = getLogEntryFromZKRequest(0, 1, i, request);
            changelog.append(entry);
            changelog.end_of_append_batch(0, 0);
        }
    }


    EXPECT_TRUE(fs::exists("./logs/changelog_1_100.bin" + params.extension));

    DB::KeeperLogStore changelog_1("./logs", 10, true, params.enable_compression);
    changelog_1.init(0, 50);
    for (size_t i = 0; i < 55; ++i)
    {
        std::shared_ptr<ZooKeeperCreateRequest> request = std::make_shared<ZooKeeperCreateRequest>();
        request->path = "/hello_" + std::to_string(100 + i);
        auto entry = getLogEntryFromZKRequest(0, 1, i, request);
        changelog_1.append(entry);
        changelog_1.end_of_append_batch(0, 0);
    }

    EXPECT_TRUE(fs::exists("./logs/changelog_1_100.bin" + params.extension));
    EXPECT_TRUE(fs::exists("./logs/changelog_101_110.bin" + params.extension));

    DB::KeeperLogStore changelog_2("./logs", 7, true, params.enable_compression);
    changelog_2.init(98, 55);

    for (size_t i = 0; i < 17; ++i)
    {
        std::shared_ptr<ZooKeeperCreateRequest> request = std::make_shared<ZooKeeperCreateRequest>();
        request->path = "/hello_" + std::to_string(200 + i);
        auto entry = getLogEntryFromZKRequest(0, 1, i, request);
        changelog_2.append(entry);
        changelog_2.end_of_append_batch(0, 0);
    }

    changelog_2.compact(105);
    std::this_thread::sleep_for(std::chrono::microseconds(1000));

    EXPECT_FALSE(fs::exists("./logs/changelog_1_100.bin" + params.extension));
    EXPECT_TRUE(fs::exists("./logs/changelog_101_110.bin" + params.extension));
    EXPECT_TRUE(fs::exists("./logs/changelog_111_117.bin" + params.extension));
    EXPECT_TRUE(fs::exists("./logs/changelog_118_124.bin" + params.extension));
    EXPECT_TRUE(fs::exists("./logs/changelog_125_131.bin" + params.extension));

    DB::KeeperLogStore changelog_3("./logs", 5, true, params.enable_compression);
    changelog_3.init(116, 3);
    for (size_t i = 0; i < 17; ++i)
    {
        std::shared_ptr<ZooKeeperCreateRequest> request = std::make_shared<ZooKeeperCreateRequest>();
        request->path = "/hello_" + std::to_string(300 + i);
        auto entry = getLogEntryFromZKRequest(0, 1, i, request);
        changelog_3.append(entry);
        changelog_3.end_of_append_batch(0, 0);
    }

    changelog_3.compact(125);
    std::this_thread::sleep_for(std::chrono::microseconds(1000));
    EXPECT_FALSE(fs::exists("./logs/changelog_101_110.bin" + params.extension));
    EXPECT_FALSE(fs::exists("./logs/changelog_111_117.bin" + params.extension));
    EXPECT_FALSE(fs::exists("./logs/changelog_118_124.bin" + params.extension));

    EXPECT_TRUE(fs::exists("./logs/changelog_125_131.bin" + params.extension));
    EXPECT_TRUE(fs::exists("./logs/changelog_132_136.bin" + params.extension));
    EXPECT_TRUE(fs::exists("./logs/changelog_137_141.bin" + params.extension));
    EXPECT_TRUE(fs::exists("./logs/changelog_142_146.bin" + params.extension));
}

TEST_P(CoordinationTest, TestSessionExpiryQueue)
{
    using namespace Coordination;
    SessionExpiryQueue queue(500);

    queue.addNewSessionOrUpdate(1, 1000);

    for (size_t i = 0; i < 2; ++i)
    {
        EXPECT_EQ(queue.getExpiredSessions(), std::vector<int64_t>({}));
        std::this_thread::sleep_for(std::chrono::milliseconds(400));
    }

    std::this_thread::sleep_for(std::chrono::milliseconds(700));
    EXPECT_EQ(queue.getExpiredSessions(), std::vector<int64_t>({1}));
}


TEST_P(CoordinationTest, TestCompressedLogsMultipleRewrite)
{
    using namespace Coordination;
    auto test_params = GetParam();
    ChangelogDirTest snapshots("./logs");
    DB::KeeperLogStore changelog("./logs", 100, true, test_params.enable_compression);

    changelog.init(0, 3);
    for (size_t i = 1; i < 55; ++i)
    {
        std::shared_ptr<ZooKeeperCreateRequest> request = std::make_shared<ZooKeeperCreateRequest>();
        request->path = "/hello_" + std::to_string(i);
        auto entry = getLogEntryFromZKRequest(0, 1, i, request);
        changelog.append(entry);
        changelog.end_of_append_batch(0, 0);
    }


    DB::KeeperLogStore changelog1("./logs", 100, true, test_params.enable_compression);
    changelog1.init(0, 3);
    for (size_t i = 55; i < 70; ++i)
    {
        std::shared_ptr<ZooKeeperCreateRequest> request = std::make_shared<ZooKeeperCreateRequest>();
        request->path = "/hello_" + std::to_string(i);
        auto entry = getLogEntryFromZKRequest(0, 1, i, request);
        changelog1.append(entry);
        changelog1.end_of_append_batch(0, 0);
    }

    DB::KeeperLogStore changelog2("./logs", 100, true, test_params.enable_compression);
    changelog2.init(0, 3);
    for (size_t i = 70; i < 80; ++i)
    {
        std::shared_ptr<ZooKeeperCreateRequest> request = std::make_shared<ZooKeeperCreateRequest>();
        request->path = "/hello_" + std::to_string(i);
        auto entry = getLogEntryFromZKRequest(0, 1, i, request);
        changelog2.append(entry);
        changelog2.end_of_append_batch(0, 0);
    }
}

TEST_P(CoordinationTest, TestStorageSnapshotDifferentCompressions)
{
    auto params = GetParam();

    ChangelogDirTest test("./snapshots");
    DB::KeeperSnapshotManager manager("./snapshots", 3, params.enable_compression);

    DB::KeeperStorage storage(500, "", true);
    addNode(storage, "/hello", "world", 1);
    addNode(storage, "/hello/somepath", "somedata", 3);
    storage.session_id_counter = 5;
    storage.zxid = 2;
    storage.ephemerals[3] = {"/hello"};
    storage.ephemerals[1] = {"/hello/somepath"};
    storage.getSessionID(130);
    storage.getSessionID(130);

    DB::KeeperStorageSnapshot snapshot(&storage, 2);

    auto buf = manager.serializeSnapshotToBuffer(snapshot);
    manager.serializeSnapshotBufferToDisk(*buf, 2);
    EXPECT_TRUE(fs::exists("./snapshots/snapshot_2.bin" + params.extension));

    DB::KeeperSnapshotManager new_manager("./snapshots", 3, !params.enable_compression);

    auto debuf = new_manager.deserializeSnapshotBufferFromDisk(2);

    auto [restored_storage, snapshot_meta, _] = new_manager.deserializeSnapshotFromBuffer(debuf);

    EXPECT_EQ(restored_storage->container.size(), 3);
    EXPECT_EQ(restored_storage->container.getValue("/").getChildren().size(), 1);
    EXPECT_EQ(restored_storage->container.getValue("/hello").getChildren().size(), 1);
    EXPECT_EQ(restored_storage->container.getValue("/hello/somepath").getChildren().size(), 0);

    EXPECT_EQ(restored_storage->container.getValue("/").getData(), "");
    EXPECT_EQ(restored_storage->container.getValue("/hello").getData(), "world");
    EXPECT_EQ(restored_storage->container.getValue("/hello/somepath").getData(), "somedata");
    EXPECT_EQ(restored_storage->session_id_counter, 7);
    EXPECT_EQ(restored_storage->zxid, 2);
    EXPECT_EQ(restored_storage->ephemerals.size(), 2);
    EXPECT_EQ(restored_storage->ephemerals[3].size(), 1);
    EXPECT_EQ(restored_storage->ephemerals[1].size(), 1);
    EXPECT_EQ(restored_storage->session_and_timeout.size(), 2);
}

TEST_P(CoordinationTest, ChangelogInsertThreeTimesSmooth)
{
    auto params = GetParam();
    ChangelogDirTest test("./logs");
    {
        std::cerr << "================First time=====================\n";
        DB::KeeperLogStore changelog("./logs", 100, true, params.enable_compression);
        changelog.init(1, 0);
        auto entry = getLogEntry("hello_world", 1000);
        changelog.append(entry);
        changelog.end_of_append_batch(0, 0);
        EXPECT_EQ(changelog.next_slot(), 2);
    }

    {
        std::cerr << "================Second time=====================\n";
        DB::KeeperLogStore changelog("./logs", 100, true, params.enable_compression);
        changelog.init(1, 0);
        auto entry = getLogEntry("hello_world", 1000);
        changelog.append(entry);
        changelog.end_of_append_batch(0, 0);
        EXPECT_EQ(changelog.next_slot(), 3);
    }

    {
        std::cerr << "================Third time=====================\n";
        DB::KeeperLogStore changelog("./logs", 100, true, params.enable_compression);
        changelog.init(1, 0);
        auto entry = getLogEntry("hello_world", 1000);
        changelog.append(entry);
        changelog.end_of_append_batch(0, 0);
        EXPECT_EQ(changelog.next_slot(), 4);
    }

    {
        std::cerr << "================Fourth time=====================\n";
        DB::KeeperLogStore changelog("./logs", 100, true, params.enable_compression);
        changelog.init(1, 0);
        auto entry = getLogEntry("hello_world", 1000);
        changelog.append(entry);
        changelog.end_of_append_batch(0, 0);
        EXPECT_EQ(changelog.next_slot(), 5);
    }
}


TEST_P(CoordinationTest, ChangelogInsertMultipleTimesSmooth)
{
    auto params = GetParam();
    ChangelogDirTest test("./logs");
    for (size_t i = 0; i < 36; ++i)
    {
        std::cerr << "================First time=====================\n";
        DB::KeeperLogStore changelog("./logs", 100, true, params.enable_compression);
        changelog.init(1, 0);
        for (size_t j = 0; j < 7; ++j)
        {
            auto entry = getLogEntry("hello_world", 7);
            changelog.append(entry);
        }
        changelog.end_of_append_batch(0, 0);
    }

    DB::KeeperLogStore changelog("./logs", 100, true, params.enable_compression);
    changelog.init(1, 0);
    EXPECT_EQ(changelog.next_slot(), 36 * 7 + 1);
}

TEST_P(CoordinationTest, ChangelogInsertThreeTimesHard)
{
    auto params = GetParam();
    ChangelogDirTest test("./logs");
    std::cerr << "================First time=====================\n";
    DB::KeeperLogStore changelog1("./logs", 100, true, params.enable_compression);
    changelog1.init(1, 0);
    auto entry = getLogEntry("hello_world", 1000);
    changelog1.append(entry);
    changelog1.end_of_append_batch(0, 0);
    EXPECT_EQ(changelog1.next_slot(), 2);

    std::cerr << "================Second time=====================\n";
    DB::KeeperLogStore changelog2("./logs", 100, true, params.enable_compression);
    changelog2.init(1, 0);
    entry = getLogEntry("hello_world", 1000);
    changelog2.append(entry);
    changelog2.end_of_append_batch(0, 0);
    EXPECT_EQ(changelog2.next_slot(), 3);

    std::cerr << "================Third time=====================\n";
    DB::KeeperLogStore changelog3("./logs", 100, true, params.enable_compression);
    changelog3.init(1, 0);
    entry = getLogEntry("hello_world", 1000);
    changelog3.append(entry);
    changelog3.end_of_append_batch(0, 0);
    EXPECT_EQ(changelog3.next_slot(), 4);

    std::cerr << "================Fourth time=====================\n";
    DB::KeeperLogStore changelog4("./logs", 100, true, params.enable_compression);
    changelog4.init(1, 0);
    entry = getLogEntry("hello_world", 1000);
    changelog4.append(entry);
    changelog4.end_of_append_batch(0, 0);
    EXPECT_EQ(changelog4.next_slot(), 5);
}

TEST_P(CoordinationTest, TestStorageSnapshotEqual)
{
    auto params = GetParam();
    ChangelogDirTest test("./snapshots");
    std::optional<UInt128> snapshot_hash;
    for (size_t i = 0; i < 15; ++i)
    {
        DB::KeeperSnapshotManager manager("./snapshots", 3, params.enable_compression);

        DB::KeeperStorage storage(500, "", true);
        addNode(storage, "/hello", "");
        for (size_t j = 0; j < 5000; ++j)
        {
            addNode(storage, "/hello_" + std::to_string(j), "world", 1);
            addNode(storage, "/hello/somepath_" + std::to_string(j), "somedata", 3);
        }

        storage.session_id_counter = 5;

        storage.ephemerals[3] = {"/hello"};
        storage.ephemerals[1] = {"/hello/somepath"};

        for (size_t j = 0; j < 3333; ++j)
            storage.getSessionID(130 * j);

        DB::KeeperStorageSnapshot snapshot(&storage, storage.zxid);

        auto buf = manager.serializeSnapshotToBuffer(snapshot);

        auto new_hash = sipHash128(reinterpret_cast<char *>(buf->data()), buf->size());
        if (!snapshot_hash.has_value())
        {
            snapshot_hash = new_hash;
        }
        else
        {
            EXPECT_EQ(*snapshot_hash, new_hash);
        }
    }
}


TEST_P(CoordinationTest, TestLogGap)
{
    using namespace Coordination;
    auto test_params = GetParam();
    ChangelogDirTest logs("./logs");
    DB::KeeperLogStore changelog("./logs", 100, true, test_params.enable_compression);

    changelog.init(0, 3);
    for (size_t i = 1; i < 55; ++i)
    {
        std::shared_ptr<ZooKeeperCreateRequest> request = std::make_shared<ZooKeeperCreateRequest>();
        request->path = "/hello_" + std::to_string(i);
        auto entry = getLogEntryFromZKRequest(0, 1, i, request);
        changelog.append(entry);
        changelog.end_of_append_batch(0, 0);
    }

    DB::KeeperLogStore changelog1("./logs", 100, true, test_params.enable_compression);
    changelog1.init(61, 3);

    /// Logs discarded
    EXPECT_FALSE(fs::exists("./logs/changelog_1_100.bin" + test_params.extension));
    EXPECT_EQ(changelog1.start_index(), 61);
    EXPECT_EQ(changelog1.next_slot(), 61);
}

template <typename ResponseType>
ResponseType getSingleResponse(const auto & responses)
{
    EXPECT_FALSE(responses.empty());
    return dynamic_cast<ResponseType &>(*responses[0].response);
}

TEST_P(CoordinationTest, TestUncommittedStateBasicCrud)
{
    using namespace DB;
    using namespace Coordination;

    DB::KeeperStorage storage{500, "", true};

    constexpr std::string_view path = "/test";

    const auto get_committed_data = [&]() -> std::optional<String>
    {
        auto request = std::make_shared<ZooKeeperGetRequest>();
        request->path = path;
        auto responses = storage.processRequest(request, 0, std::nullopt, true, true);
        const auto & get_response = getSingleResponse<ZooKeeperGetResponse>(responses);

        if (get_response.error != Error::ZOK)
            return std::nullopt;

        return get_response.data;
    };

    const auto preprocess_get = [&](int64_t zxid)
    {
        auto get_request = std::make_shared<ZooKeeperGetRequest>();
        get_request->path = path;
        storage.preprocessRequest(get_request, 0, 0, zxid);
        return get_request;
    };

    const auto create_request = std::make_shared<ZooKeeperCreateRequest>();
    create_request->path = path;
    create_request->data = "initial_data";
    storage.preprocessRequest(create_request, 0, 0, 1);
    storage.preprocessRequest(create_request, 0, 0, 2);

    ASSERT_FALSE(get_committed_data());

    const auto after_create_get = preprocess_get(3);

    ASSERT_FALSE(get_committed_data());

    const auto set_request = std::make_shared<ZooKeeperSetRequest>();
    set_request->path = path;
    set_request->data = "new_data";
    storage.preprocessRequest(set_request, 0, 0, 4);

    const auto after_set_get = preprocess_get(5);

    ASSERT_FALSE(get_committed_data());

    const auto remove_request = std::make_shared<ZooKeeperRemoveRequest>();
    remove_request->path = path;
    storage.preprocessRequest(remove_request, 0, 0, 6);
    storage.preprocessRequest(remove_request, 0, 0, 7);

    const auto after_remove_get = preprocess_get(8);

    ASSERT_FALSE(get_committed_data());

    {
        const auto responses = storage.processRequest(create_request, 0, 1);
        const auto & create_response = getSingleResponse<ZooKeeperCreateResponse>(responses);
        ASSERT_EQ(create_response.error, Error::ZOK);
    }

    {
        const auto responses = storage.processRequest(create_request, 0, 2);
        const auto & create_response = getSingleResponse<ZooKeeperCreateResponse>(responses);
        ASSERT_EQ(create_response.error, Error::ZNODEEXISTS);
    }

    {
        const auto responses = storage.processRequest(after_create_get, 0, 3);
        const auto & get_response = getSingleResponse<ZooKeeperGetResponse>(responses);
        ASSERT_EQ(get_response.error, Error::ZOK);
        ASSERT_EQ(get_response.data, "initial_data");
    }

    ASSERT_EQ(get_committed_data(), "initial_data");

    {
        const auto responses = storage.processRequest(set_request, 0, 4);
        const auto & create_response = getSingleResponse<ZooKeeperSetResponse>(responses);
        ASSERT_EQ(create_response.error, Error::ZOK);
    }

    {
        const auto responses = storage.processRequest(after_set_get, 0, 5);
        const auto & get_response = getSingleResponse<ZooKeeperGetResponse>(responses);
        ASSERT_EQ(get_response.error, Error::ZOK);
        ASSERT_EQ(get_response.data, "new_data");
    }

    ASSERT_EQ(get_committed_data(), "new_data");

    {
        const auto responses = storage.processRequest(remove_request, 0, 6);
        const auto & create_response = getSingleResponse<ZooKeeperRemoveResponse>(responses);
        ASSERT_EQ(create_response.error, Error::ZOK);
    }

    {
        const auto responses = storage.processRequest(remove_request, 0, 7);
        const auto & create_response = getSingleResponse<ZooKeeperRemoveResponse>(responses);
        ASSERT_EQ(create_response.error, Error::ZNONODE);
    }

    {
        const auto responses = storage.processRequest(after_remove_get, 0, 8);
        const auto & get_response = getSingleResponse<ZooKeeperGetResponse>(responses);
        ASSERT_EQ(get_response.error, Error::ZNONODE);
    }

    ASSERT_FALSE(get_committed_data());
}

TEST_P(CoordinationTest, TestListRequestTypes)
{
    using namespace DB;
    using namespace Coordination;

    KeeperStorage storage{500, "", true};

    int64_t zxid = 0;

    static constexpr std::string_view path = "/test";

    const auto create_path = [&](bool is_ephemeral)
    {
        const auto create_request = std::make_shared<ZooKeeperCreateRequest>();
        int new_zxid = ++zxid;
        create_request->path = path;
        create_request->is_sequential = true;
        create_request->is_ephemeral = is_ephemeral;
        storage.preprocessRequest(create_request, 1, 0, new_zxid);
        auto responses = storage.processRequest(create_request, 1, new_zxid);

        EXPECT_GE(responses.size(), 1);
        const auto & create_response = dynamic_cast<ZooKeeperCreateResponse &>(*responses[0].response);
        return create_response.path_created;
    };

    static constexpr size_t persistent_num = 5;
    std::unordered_set<std::string> expected_persistent_children;
    for (size_t i = 0; i < persistent_num; ++i)
    {
        expected_persistent_children.insert(getBaseName(create_path(false)).toString());
    }
    ASSERT_EQ(expected_persistent_children.size(), persistent_num);

    static constexpr size_t ephemeral_num = 5;
    std::unordered_set<std::string> expected_ephemeral_children;
    for (size_t i = 0; i < ephemeral_num; ++i)
    {
        expected_ephemeral_children.insert(getBaseName(create_path(true)).toString());
    }
    ASSERT_EQ(expected_ephemeral_children.size(), ephemeral_num);

    const auto get_children = [&](const auto list_request_type)
    {
        const auto list_request = std::make_shared<ZooKeeperFilteredListRequest>();
        int new_zxid = ++zxid;
        list_request->path = parentPath(StringRef{path}).toString();
        list_request->list_request_type = list_request_type;
        storage.preprocessRequest(list_request, 1, 0, new_zxid);
        auto responses = storage.processRequest(list_request, 1, new_zxid);

        EXPECT_GE(responses.size(), 1);
        const auto & list_response = dynamic_cast<ZooKeeperListResponse &>(*responses[0].response);
        return list_response.names;
    };

    const auto persistent_children = get_children(ListRequestType::PERSISTENT_ONLY);
    EXPECT_EQ(persistent_children.size(), persistent_num);
    for (const auto & child : persistent_children)
    {
        EXPECT_TRUE(expected_persistent_children.contains(child)) << "Missing persistent child " << child;
    }

    const auto ephemeral_children = get_children(ListRequestType::EPHEMERAL_ONLY);
    EXPECT_EQ(ephemeral_children.size(), ephemeral_num);
    for (const auto & child : ephemeral_children)
    {
        EXPECT_TRUE(expected_ephemeral_children.contains(child)) << "Missing ephemeral child " << child;
    }

    const auto all_children = get_children(ListRequestType::ALL);
    EXPECT_EQ(all_children.size(), ephemeral_num + persistent_num);
    for (const auto & child : all_children)
    {
        EXPECT_TRUE(expected_ephemeral_children.contains(child) || expected_persistent_children.contains(child)) << "Missing child " << child;
    }
}

<<<<<<< HEAD
TEST_P(CoordinationTest, TestCurrentApiVersion)
{
    using namespace Coordination;
    KeeperStorage storage{500, "", true};
    auto request = std::make_shared<ZooKeeperGetRequest>();
    request->path = Coordination::keeper_api_version_path;
    auto responses = storage.processRequest(request, 0, std::nullopt, true, true);
    const auto & get_response = getSingleResponse<ZooKeeperGetResponse>(responses);
    uint8_t keeper_version{0};
    DB::ReadBufferFromOwnString buf(get_response.data);
    DB::readIntText(keeper_version, buf);
    EXPECT_EQ(keeper_version, current_keeper_api_version);
=======
TEST_P(CoordinationTest, TestDurableState)
{
    ChangelogDirTest logs("./logs");

    auto state = nuraft::cs_new<nuraft::srv_state>();
    std::optional<DB::KeeperStateManager> state_manager;

    const auto reload_state_manager = [&]
    {
        state_manager.emplace(1, "localhost", 9181, "./logs", "./state");
    };

    reload_state_manager();
    ASSERT_EQ(state_manager->read_state(), nullptr);

    state->set_term(1);
    state->set_voted_for(2);
    state->allow_election_timer(true);
    state_manager->save_state(*state);

    const auto assert_read_state = [&]
    {
        auto read_state = state_manager->read_state();
        ASSERT_NE(read_state, nullptr);
        ASSERT_EQ(read_state->get_term(), state->get_term());
        ASSERT_EQ(read_state->get_voted_for(), state->get_voted_for());
        ASSERT_EQ(read_state->is_election_timer_allowed(), state->is_election_timer_allowed());
    };

    assert_read_state();

    reload_state_manager();
    assert_read_state();

    {
        SCOPED_TRACE("Read from corrupted file");
        state_manager.reset();
        DB::WriteBufferFromFile write_buf("./state", DBMS_DEFAULT_BUFFER_SIZE, O_WRONLY);
        write_buf.seek(20, SEEK_SET);
        DB::writeIntBinary(31, write_buf);
        write_buf.sync();
        write_buf.close();
        reload_state_manager();
#ifdef NDEBUG
        ASSERT_EQ(state_manager->read_state(), nullptr);
#else
        ASSERT_THROW(state_manager->read_state(), DB::Exception);
#endif
    }

    {
        SCOPED_TRACE("Read from file with invalid size");
        state_manager.reset();

        DB::WriteBufferFromFile write_buf("./state", DBMS_DEFAULT_BUFFER_SIZE, O_TRUNC | O_CREAT | O_WRONLY);
        DB::writeIntBinary(20, write_buf);
        write_buf.sync();
        write_buf.close();
        reload_state_manager();
        ASSERT_EQ(state_manager->read_state(), nullptr);
    }

    {
        SCOPED_TRACE("State file is missing");
        state_manager.reset();
        std::filesystem::remove("./state");
        reload_state_manager();
        ASSERT_EQ(state_manager->read_state(), nullptr);
    }
>>>>>>> 27ec36ca
}

INSTANTIATE_TEST_SUITE_P(CoordinationTestSuite,
    CoordinationTest,
    ::testing::ValuesIn(std::initializer_list<CompressionParam>{
            CompressionParam{true, ".zstd"},
            CompressionParam{false, ""}
    })
);

int main(int argc, char ** argv)
{
    Poco::AutoPtr<Poco::ConsoleChannel> channel(new Poco::ConsoleChannel(std::cerr));
    Poco::Logger::root().setChannel(channel);
    Poco::Logger::root().setLevel("trace");
    testing::InitGoogleTest(&argc, argv);
    return RUN_ALL_TESTS();
}

#endif<|MERGE_RESOLUTION|>--- conflicted
+++ resolved
@@ -2049,20 +2049,6 @@
     }
 }
 
-<<<<<<< HEAD
-TEST_P(CoordinationTest, TestCurrentApiVersion)
-{
-    using namespace Coordination;
-    KeeperStorage storage{500, "", true};
-    auto request = std::make_shared<ZooKeeperGetRequest>();
-    request->path = Coordination::keeper_api_version_path;
-    auto responses = storage.processRequest(request, 0, std::nullopt, true, true);
-    const auto & get_response = getSingleResponse<ZooKeeperGetResponse>(responses);
-    uint8_t keeper_version{0};
-    DB::ReadBufferFromOwnString buf(get_response.data);
-    DB::readIntText(keeper_version, buf);
-    EXPECT_EQ(keeper_version, current_keeper_api_version);
-=======
 TEST_P(CoordinationTest, TestDurableState)
 {
     ChangelogDirTest logs("./logs");
@@ -2132,8 +2118,22 @@
         reload_state_manager();
         ASSERT_EQ(state_manager->read_state(), nullptr);
     }
->>>>>>> 27ec36ca
-}
+}
+
+TEST_P(CoordinationTest, TestCurrentApiVersion)
+{
+    using namespace Coordination;
+    KeeperStorage storage{500, "", true};
+    auto request = std::make_shared<ZooKeeperGetRequest>();
+    request->path = Coordination::keeper_api_version_path;
+    auto responses = storage.processRequest(request, 0, std::nullopt, true, true);
+    const auto & get_response = getSingleResponse<ZooKeeperGetResponse>(responses);
+    uint8_t keeper_version{0};
+    DB::ReadBufferFromOwnString buf(get_response.data);
+    DB::readIntText(keeper_version, buf);
+    EXPECT_EQ(keeper_version, current_keeper_api_version);
+}
+
 
 INSTANTIATE_TEST_SUITE_P(CoordinationTestSuite,
     CoordinationTest,
