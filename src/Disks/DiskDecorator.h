--- conflicted
+++ resolved
@@ -50,12 +50,9 @@
     void close(int fd) const override;
     void sync(int fd) const override;
     const String getType() const override { return delegate->getType(); }
-<<<<<<< HEAD
     const String getUniqueId(const String & path) const override { return delegate->getUniqueId(path); }
     bool checkFile(const String & path) const override { return delegate->checkFile(path); }
-=======
     Executor & getExecutor() override;
->>>>>>> 0082c56b
 
 protected:
     DiskPtr delegate;
