#include "CachedOnDiskWriteBufferFromFile.h"

#include <Interpreters/Cache/FileCacheFactory.h>
#include <Interpreters/Cache/FileSegment.h>
#include <Common/logger_useful.h>
#include <Interpreters/FilesystemCacheLog.h>
#include <Interpreters/Context.h>


namespace ProfileEvents
{
    extern const Event CachedWriteBufferCacheWriteBytes;
    extern const Event CachedWriteBufferCacheWriteMicroseconds;
}

namespace DB
{

namespace ErrorCodes
{
    extern const int LOGICAL_ERROR;
}

namespace
{
    class SwapHelper
    {
    public:
        SwapHelper(WriteBuffer & b1_, WriteBuffer & b2_) : b1(b1_), b2(b2_) { b1.swap(b2); }
        ~SwapHelper() { b1.swap(b2); }

    private:
        WriteBuffer & b1;
        WriteBuffer & b2;
    };
}


FileSegmentRangeWriter::FileSegmentRangeWriter(
    FileCache * cache_,
    const FileSegment::Key & key_,
    std::shared_ptr<FilesystemCacheLog> cache_log_,
    const String & query_id_,
    const String & source_path_)
    : cache(cache_)
    , key(key_)
    , log(&Poco::Logger::get("FileSegmentRangeWriter"))
    , cache_log(cache_log_)
    , query_id(query_id_)
    , source_path(source_path_)
{
}

bool FileSegmentRangeWriter::write(const char * data, size_t size, size_t offset, FileSegmentKind segment_kind)
{
    if (finalized)
        return false;

    if (expected_write_offset != offset)
    {
        throw Exception(
            ErrorCodes::LOGICAL_ERROR,
            "Cannot write file segment at offset {}, because expected write offset is: {}",
            offset, expected_write_offset);
    }

    auto & file_segments = file_segments_holder.file_segments;

<<<<<<< HEAD
    LOG_DEBUG(
            &Poco::Logger::get("FileSegmentRangeWriter"),
            "Finalizing size: {}, path {}",
            size, source_path);

    if (current_file_segment_it == file_segments.end())
=======
    if (file_segments.empty() || file_segments.back()->isDownloaded())
>>>>>>> cadaf35d
    {
        allocateFileSegment(expected_write_offset, segment_kind);
    }

    auto & file_segment = file_segments.back();

    SCOPE_EXIT({
        if (file_segments.back()->isDownloader())
            file_segments.back()->completePartAndResetDownloader();
    });

    while (size > 0)
    {
        size_t available_size = file_segment->range().size() - file_segment->getDownloadedSize();
        if (available_size == 0)
        {
            completeFileSegment(*file_segment);
            file_segment = allocateFileSegment(expected_write_offset, segment_kind);
            continue;
        }

        if (!file_segment->isDownloader()
            && file_segment->getOrSetDownloader() != FileSegment::getCallerId())
        {
            throw Exception(ErrorCodes::LOGICAL_ERROR,
                            "Failed to set a downloader. ({})", file_segment->getInfoForLog());
        }

        size_t size_to_write = std::min(available_size, size);

        bool reserved = file_segment->reserve(size_to_write);
        if (!reserved)
        {
            file_segment->completeWithState(FileSegment::State::PARTIALLY_DOWNLOADED_NO_CONTINUATION);
            appendFilesystemCacheLog(*file_segment);

            LOG_DEBUG(
                log, "Failed to reserve space in cache (size: {}, file segment info: {}",
                size, file_segment->getInfoForLog());

            return false;
        }

        file_segment->write(data, size_to_write, offset);
        file_segment->completePartAndResetDownloader();

<<<<<<< HEAD
    LOG_DEBUG(
        &Poco::Logger::get("FileSegmentRangeWriter"),
        "Finalizing done (size: {}, file segment info: {}, path {})",
        size, file_segment->getInfoForLog(), source_path);

    file_segment->completePartAndResetDownloader();
    current_file_segment_write_offset += size;
=======
        size -= size_to_write;
        expected_write_offset += size_to_write;
        offset += size_to_write;
        data += size_to_write;
    }
>>>>>>> cadaf35d

    return true;
}

void FileSegmentRangeWriter::finalize()
{
    if (finalized)
        return;

    auto & file_segments = file_segments_holder.file_segments;
    if (file_segments.empty())
        return;

    completeFileSegment(*file_segments.back());
    finalized = true;
}

FileSegmentRangeWriter::~FileSegmentRangeWriter()
{
    try
    {
        if (!finalized)
            finalize();
    }
    catch (...)
    {
        tryLogCurrentException(__PRETTY_FUNCTION__);
    }
}

FileSegmentPtr & FileSegmentRangeWriter::allocateFileSegment(size_t offset, FileSegmentKind segment_kind)
{
    /**
    * Allocate a new file segment starting `offset`.
    * File segment capacity will equal `max_file_segment_size`, but actual size is 0.
    */

    std::lock_guard cache_lock(cache->mutex);

    CreateFileSegmentSettings create_settings(segment_kind);

    /// We set max_file_segment_size to be downloaded,
    /// if we have less size to write, file segment will be resized in complete() method.
    auto file_segment = cache->createFileSegmentForDownload(
        key, offset, cache->max_file_segment_size, create_settings, cache_lock);

    auto & file_segments = file_segments_holder.file_segments;
    return *file_segments.insert(file_segments.end(), file_segment);
}

void FileSegmentRangeWriter::appendFilesystemCacheLog(const FileSegment & file_segment)
{
    if (cache_log)
    {
        auto file_segment_range = file_segment.range();
        size_t file_segment_right_bound = file_segment_range.left + file_segment.getDownloadedSize() - 1;

        FilesystemCacheLogElement elem
        {
            .event_time = std::chrono::system_clock::to_time_t(std::chrono::system_clock::now()),
            .query_id = query_id,
            .source_file_path = source_path,
            .file_segment_range = { file_segment_range.left, file_segment_right_bound },
            .requested_range = {},
            .cache_type = FilesystemCacheLogElement::CacheType::WRITE_THROUGH_CACHE,
            .file_segment_size = file_segment_range.size(),
            .read_from_cache_attempted = false,
            .read_buffer_id = {},
            .profile_counters = nullptr,
        };

        cache_log->add(elem);
    }
}

void FileSegmentRangeWriter::completeFileSegment(FileSegment & file_segment)
{
    /// File segment can be detached if space reservation failed.
    if (file_segment.isDetached() || file_segment.isCompleted())
        return;

    file_segment.completeWithoutState();
    appendFilesystemCacheLog(file_segment);
}


CachedOnDiskWriteBufferFromFile::CachedOnDiskWriteBufferFromFile(
    std::unique_ptr<WriteBuffer> impl_,
    FileCachePtr cache_,
    const String & source_path_,
    const FileCache::Key & key_,
    bool is_persistent_cache_file_,
    const String & query_id_,
    const WriteSettings & settings_)
    : WriteBufferFromFileDecorator(std::move(impl_))
    , log(&Poco::Logger::get("CachedOnDiskWriteBufferFromFile"))
    , cache(cache_)
    , source_path(source_path_)
    , key(key_)
    , is_persistent_cache_file(is_persistent_cache_file_)
    , query_id(query_id_)
    , enable_cache_log(!query_id_.empty() && settings_.enable_filesystem_cache_log)
    , throw_on_error_from_cache(settings_.throw_on_error_from_cache)
{
}

void CachedOnDiskWriteBufferFromFile::nextImpl()
{
    /// Write data to cache.
    size_t size = offset();
    cacheData(working_buffer.begin(), size);
    current_download_offset += size;

    try
    {
        SwapHelper swap(*this, *impl);
        /// Write data to the underlying buffer.
        impl->next();
    }
    catch (...)
    {
        /// If something was already written to cache, remove it.
        cache_writer.reset();
        cache->removeIfExists(key);

        throw;
    }
<<<<<<< HEAD
=======

    /// Write data to cache.
    cacheData(working_buffer.begin(), size, throw_on_error_from_cache);
    current_download_offset += size;
>>>>>>> cadaf35d
}

void CachedOnDiskWriteBufferFromFile::cacheData(char * data, size_t size, bool throw_on_error)
{
    if (cache_in_error_state_or_disabled)
        return;

    if (!cache_writer)
    {
        std::shared_ptr<FilesystemCacheLog> cache_log;
        if (enable_cache_log)
            cache_log = Context::getGlobalContextInstance()->getFilesystemCacheLog();

        cache_writer = std::make_unique<FileSegmentRangeWriter>(cache.get(), key, cache_log, query_id, source_path);
    }

    Stopwatch watch(CLOCK_MONOTONIC);

    cache_in_error_state_or_disabled = true;

    try
    {
        auto segment_kind = is_persistent_cache_file ? FileSegmentKind::Persistent : FileSegmentKind::Regular;
        if (!cache_writer->write(data, size, current_download_offset, segment_kind))
        {
            LOG_INFO(log, "Write-through cache is stopped as cache limit is reached and nothing can be evicted");
            return;
        }
    }
    catch (ErrnoException & e)
    {
        int code = e.getErrno();
        if (code == /* No space left on device */28 || code == /* Quota exceeded */122)
        {
            LOG_INFO(log, "Insert into cache is skipped due to insufficient disk space. ({})", e.displayText());
            return;
        }

        if (throw_on_error)
            throw;

        tryLogCurrentException(__PRETTY_FUNCTION__);
        return;
    }
    catch (...)
    {
        if (throw_on_error)
            throw;

        tryLogCurrentException(__PRETTY_FUNCTION__);
        return;
    }

    ProfileEvents::increment(ProfileEvents::CachedWriteBufferCacheWriteBytes, size);
    ProfileEvents::increment(ProfileEvents::CachedWriteBufferCacheWriteMicroseconds, watch.elapsedMicroseconds());

    cache_in_error_state_or_disabled = false;
}

void CachedOnDiskWriteBufferFromFile::finalizeImpl()
{
    try
    {
        SwapHelper swap(*this, *impl);
        impl->finalize();
    }
    catch (...)
    {
        if (cache_writer)
        {
            try
            {
                cache_writer->finalize();
                cache_writer.reset();
            }
            catch (...)
            {
                tryLogCurrentException(__PRETTY_FUNCTION__);
            }
        }

        throw;
    }

    if (cache_writer)
    {
        cache_writer->finalize();
        cache_writer.reset();
    }
}

}<|MERGE_RESOLUTION|>--- conflicted
+++ resolved
@@ -66,16 +66,7 @@
 
     auto & file_segments = file_segments_holder.file_segments;
 
-<<<<<<< HEAD
-    LOG_DEBUG(
-            &Poco::Logger::get("FileSegmentRangeWriter"),
-            "Finalizing size: {}, path {}",
-            size, source_path);
-
-    if (current_file_segment_it == file_segments.end())
-=======
     if (file_segments.empty() || file_segments.back()->isDownloaded())
->>>>>>> cadaf35d
     {
         allocateFileSegment(expected_write_offset, segment_kind);
     }
@@ -122,21 +113,11 @@
         file_segment->write(data, size_to_write, offset);
         file_segment->completePartAndResetDownloader();
 
-<<<<<<< HEAD
-    LOG_DEBUG(
-        &Poco::Logger::get("FileSegmentRangeWriter"),
-        "Finalizing done (size: {}, file segment info: {}, path {})",
-        size, file_segment->getInfoForLog(), source_path);
-
-    file_segment->completePartAndResetDownloader();
-    current_file_segment_write_offset += size;
-=======
         size -= size_to_write;
         expected_write_offset += size_to_write;
         offset += size_to_write;
         data += size_to_write;
     }
->>>>>>> cadaf35d
 
     return true;
 }
@@ -264,13 +245,10 @@
 
         throw;
     }
-<<<<<<< HEAD
-=======
 
     /// Write data to cache.
     cacheData(working_buffer.begin(), size, throw_on_error_from_cache);
     current_download_offset += size;
->>>>>>> cadaf35d
 }
 
 void CachedOnDiskWriteBufferFromFile::cacheData(char * data, size_t size, bool throw_on_error)
