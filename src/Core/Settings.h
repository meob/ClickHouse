--- conflicted
+++ resolved
@@ -505,11 +505,7 @@
     M(ShortCircuitFunctionEvaluation, short_circuit_function_evaluation, ShortCircuitFunctionEvaluation::ENABLE, "Setting for short-circuit function evaluation configuration. Possible values: 'enable' - use short-circuit function evaluation for functions that are suitable for it, 'disable' - disable short-circuit function evaluation, 'force_enable' - use short-circuit function evaluation for all functions.", 0) \
     \
     M(String, local_filesystem_read_method, "pread", "Method of reading data from local filesystem, one of: read, pread, mmap, pread_threadpool.", 0) \
-<<<<<<< HEAD
-    M(String, remote_filesystem_read_method, "read", "Method of reading data from remote filesystem, one of: read, threadpool.", 0) \
-=======
     M(String, remote_filesystem_read_method, "threadpool", "Method of reading data from remote filesystem, one of: read, threadpool.", 0) \
->>>>>>> c1d8beed
     M(Bool, local_filesystem_read_prefetch, false, "Should use prefetching when reading data from local filesystem.", 0) \
     M(Bool, remote_filesystem_read_prefetch, true, "Should use prefetching when reading data from remote filesystem.", 0) \
     M(Int64, read_priority, 0, "Priority to read data from local filesystem. Only supported for 'pread_threadpool' method.", 0) \
@@ -557,11 +553,8 @@
     MAKE_OBSOLETE(M, UInt64, replication_alter_columns_timeout, 60) \
     MAKE_OBSOLETE(M, UInt64, odbc_max_field_size, 0) \
     MAKE_OBSOLETE(M, Bool, allow_experimental_map_type, true) \
-<<<<<<< HEAD
-=======
     MAKE_OBSOLETE(M, UInt64, merge_tree_clear_old_temporary_directories_interval_seconds, 60) \
     MAKE_OBSOLETE(M, UInt64, merge_tree_clear_old_parts_interval_seconds, 1) \
->>>>>>> c1d8beed
     /** The section above is for obsolete settings. Do not add anything there. */
 
 
