--- conflicted
+++ resolved
@@ -38,12 +38,9 @@
 #include <Analyzer/Passes/AutoFinalOnQueryPass.h>
 #include <Analyzer/Passes/ArrayExistsToHasPass.h>
 #include <Analyzer/Passes/ComparisonTupleEliminationPass.h>
-<<<<<<< HEAD
 #include <Analyzer/Passes/LogicalExpressionOptimizerPass.h>
-=======
 #include <Analyzer/Passes/CrossToInnerJoinPass.h>
 #include <Analyzer/Passes/ShardNumColumnToFunctionPass.h>
->>>>>>> 915a04c0
 
 
 namespace DB
@@ -151,11 +148,6 @@
 
 /** ClickHouse query tree pass manager.
   *
-<<<<<<< HEAD
-  * TODO: Support _shard_num into shardNum() rewriting.
-=======
-  * TODO: Support logical expressions optimizer.
->>>>>>> 915a04c0
   * TODO: Support setting convert_query_to_cnf.
   * TODO: Support setting optimize_using_constraints.
   * TODO: Support setting optimize_substitute_columns.
