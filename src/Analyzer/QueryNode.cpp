--- conflicted
+++ resolved
@@ -77,21 +77,7 @@
     if (!cte_name.empty())
         buffer << ", cte_name: " << cte_name;
 
-<<<<<<< HEAD
-    if (constant_value)
-    {
-        buffer << ", constant_value: " << constant_value->getValue().dump();
-        buffer << ", constant_value_type: " << constant_value->getType()->getName();
-    }
-
     getWith().dumpTreeIfNotEmpty(buffer, format_state, indent + 2, "WITH");
-=======
-    if (hasWith())
-    {
-        buffer << '\n' << std::string(indent + 2, ' ') << "WITH\n";
-        getWith().dumpTreeImpl(buffer, format_state, indent + 4);
-    }
->>>>>>> e6b3f548
 
     if (!projection_columns.empty())
     {
@@ -128,15 +114,8 @@
         getWhere()->dumpTreeImpl(buffer, format_state, indent + 4);
     }
 
-<<<<<<< HEAD
-    getGroupBy().dumpTreeIfNotEmpty(buffer, format_state, indent + 2, "GROUP BY");
-=======
-    if (!is_group_by_all && hasGroupBy())
-    {
-        buffer << '\n' << std::string(indent + 2, ' ') << "GROUP BY\n";
-        getGroupBy().dumpTreeImpl(buffer, format_state, indent + 4);
-    }
->>>>>>> e6b3f548
+    if (!is_group_by_all)
+        getGroupBy().dumpTreeIfNotEmpty(buffer, format_state, indent + 2, "GROUP BY");
 
     if (hasHaving())
     {
