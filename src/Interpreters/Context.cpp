--- conflicted
+++ resolved
@@ -3163,15 +3163,12 @@
 
 void Context::initializeSystemLogs()
 {
-<<<<<<< HEAD
-=======
     /// It is required, because the initialization of system logs can be also
     /// triggered from another thread, that is launched while initializing the system logs,
     /// for example, system.filesystem_cache_log will be triggered by parts loading
     /// of any other table if it is stored on a disk with cache.
     auto lock = getLock();
 
->>>>>>> 7bc6015c
     shared->system_logs = std::make_unique<SystemLogs>(getGlobalContext(), getConfigRef());
 }
 
