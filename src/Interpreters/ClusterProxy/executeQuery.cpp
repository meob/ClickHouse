--- conflicted
+++ resolved
@@ -205,14 +205,8 @@
 
     new_context->increaseDistributedDepth();
 
-<<<<<<< HEAD
-    size_t shards = cluster->getShardCount();
-    for (const auto & shard_info : cluster->getShardsInfo())
-=======
-    ClusterPtr cluster = query_info.getCluster();
     const size_t shards = cluster->getShardCount();
     for (size_t i = 0, s = cluster->getShardsInfo().size(); i < s; ++i)
->>>>>>> acb6acc0
     {
         const auto & shard_info = cluster->getShardsInfo()[i];
 
