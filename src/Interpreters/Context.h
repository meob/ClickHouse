#pragma once

#include <Access/RowPolicy.h>
#include <Core/Block.h>
#include <Core/NamesAndTypes.h>
#include <Core/Settings.h>
#include <Core/UUID.h>
#include <DataStreams/IBlockStream_fwd.h>
#include <Interpreters/ClientInfo.h>
#include <Interpreters/Context_fwd.h>
#include <Interpreters/DatabaseCatalog.h>
#include <Parsers/IAST_fwd.h>
#include <Storages/IStorage_fwd.h>
#include <Common/MultiVersion.h>
#include <Common/OpenTelemetryTraceContext.h>
#include <Common/RemoteHostFilter.h>
#include <Common/ThreadPool.h>
#include <common/types.h>

#if !defined(ARCADIA_BUILD)
#    include "config_core.h"
#endif

#include <atomic>
#include <chrono>
#include <condition_variable>
#include <functional>
#include <memory>
#include <mutex>
#include <optional>
#include <thread>
<<<<<<< HEAD
#include <Common/RemoteHostFilter.h>
#include <Interpreters/MergeTreeTransactionHolder.h>

#if !defined(ARCADIA_BUILD)
#    include "config_core.h"
#endif

=======
>>>>>>> e0b3b7d6


namespace Poco::Net { class IPAddress; }
namespace zkutil { class ZooKeeper; }


namespace DB
{

struct ContextSharedPart;
class ContextAccess;
struct User;
using UserPtr = std::shared_ptr<const User>;
struct EnabledRolesInfo;
class EnabledRowPolicies;
class EnabledQuota;
struct QuotaUsage;
class AccessFlags;
struct AccessRightsElement;
class AccessRightsElements;
class EmbeddedDictionaries;
class ExternalDictionariesLoader;
class ExternalModelsLoader;
class InterserverCredentials;
using InterserverCredentialsPtr = std::shared_ptr<const InterserverCredentials>;
class InterserverIOHandler;
class BackgroundSchedulePool;
class MergeList;
class ReplicatedFetchList;
class Cluster;
class Compiler;
class MarkCache;
class MMappedFileCache;
class UncompressedCache;
class ProcessList;
class QueryStatus;
class Macros;
struct Progress;
class Clusters;
class QueryLog;
class QueryThreadLog;
class PartLog;
class TextLog;
class TraceLog;
class MetricLog;
class AsynchronousMetricLog;
class OpenTelemetrySpanLog;
struct MergeTreeSettings;
class StorageS3Settings;
class IDatabase;
class DDLWorker;
class ITableFunction;
class Block;
class ActionLocksManager;
using ActionLocksManagerPtr = std::shared_ptr<ActionLocksManager>;
class ShellCommand;
class ICompressionCodec;
class AccessControlManager;
class Credentials;
class GSSAcceptorContext;
class SettingsConstraints;
class RemoteHostFilter;
struct StorageID;
class IDisk;
using DiskPtr = std::shared_ptr<IDisk>;
class DiskSelector;
using DiskSelectorPtr = std::shared_ptr<const DiskSelector>;
using DisksMap = std::map<String, DiskPtr>;
class IStoragePolicy;
using StoragePolicyPtr = std::shared_ptr<const IStoragePolicy>;
using StoragePoliciesMap = std::map<String, StoragePolicyPtr>;
class StoragePolicySelector;
using StoragePolicySelectorPtr = std::shared_ptr<const StoragePolicySelector>;
struct PartUUIDs;
using PartUUIDsPtr = std::shared_ptr<PartUUIDs>;
class KeeperStorageDispatcher;

class IOutputFormat;
using OutputFormatPtr = std::shared_ptr<IOutputFormat>;
class IVolume;
using VolumePtr = std::shared_ptr<IVolume>;
struct NamedSession;
struct BackgroundTaskSchedulingSettings;

class ZooKeeperMetadataTransaction;
using ZooKeeperMetadataTransactionPtr = std::shared_ptr<ZooKeeperMetadataTransaction>;

/// Callback for external tables initializer
using ExternalTablesInitializer = std::function<void(ContextPtr)>;

/// Callback for initialize input()
using InputInitializer = std::function<void(ContextPtr, const StoragePtr &)>;
/// Callback for reading blocks of data from client for function input()
using InputBlocksReader = std::function<Block(ContextPtr)>;

/// Used in distributed task processing
using ReadTaskCallback = std::function<String()>;

/// An empty interface for an arbitrary object that may be attached by a shared pointer
/// to query context, when using ClickHouse as a library.
struct IHostContext
{
    virtual ~IHostContext() = default;
};

using IHostContextPtr = std::shared_ptr<IHostContext>;

/// A small class which owns ContextShared.
/// We don't use something like unique_ptr directly to allow ContextShared type to be incomplete.
struct SharedContextHolder
{
    ~SharedContextHolder();
    SharedContextHolder();
    explicit SharedContextHolder(std::unique_ptr<ContextSharedPart> shared_context);
    SharedContextHolder(SharedContextHolder &&) noexcept;

    SharedContextHolder & operator=(SharedContextHolder &&);

    ContextSharedPart * get() const { return shared.get(); }
    void reset();

private:
    std::unique_ptr<ContextSharedPart> shared;
};

/** A set of known objects that can be used in the query.
  * Consists of a shared part (always common to all sessions and queries)
  *  and copied part (which can be its own for each session or query).
  *
  * Everything is encapsulated for all sorts of checks and locks.
  */
class Context: public std::enable_shared_from_this<Context>
{
private:
    ContextSharedPart * shared;

    ClientInfo client_info;
    ExternalTablesInitializer external_tables_initializer_callback;

    InputInitializer input_initializer_callback;
    InputBlocksReader input_blocks_reader;

    std::optional<UUID> user_id;
    std::vector<UUID> current_roles;
    bool use_default_roles = false;
    std::shared_ptr<const ContextAccess> access;
    std::shared_ptr<const EnabledRowPolicies> initial_row_policy;
    String current_database;
    Settings settings;                                  /// Setting for query execution.
    using ProgressCallback = std::function<void(const Progress & progress)>;
    ProgressCallback progress_callback;                 /// Callback for tracking progress of query execution.
    QueryStatus * process_list_elem = nullptr;   /// For tracking total resource usage for query.
    StorageID insertion_table = StorageID::createEmpty();  /// Saved insertion table in query context

    String default_format;  /// Format, used when server formats data by itself and if query does not have FORMAT specification.
                            /// Thus, used in HTTP interface. If not specified - then some globally default format is used.
    TemporaryTablesMapping external_tables_mapping;
    Scalars scalars;

    /// Fields for distributed s3 function
    std::optional<ReadTaskCallback> next_task_callback;

    /// Record entities accessed by current query, and store this information in system.query_log.
    struct QueryAccessInfo
    {
        QueryAccessInfo() = default;

        QueryAccessInfo(const QueryAccessInfo & rhs)
        {
            std::lock_guard<std::mutex> lock(rhs.mutex);
            databases = rhs.databases;
            tables = rhs.tables;
            columns = rhs.columns;
            projections = rhs.projections;
        }

        QueryAccessInfo(QueryAccessInfo && rhs) = delete;

        QueryAccessInfo & operator=(QueryAccessInfo rhs)
        {
            swap(rhs);
            return *this;
        }

        void swap(QueryAccessInfo & rhs)
        {
            std::swap(databases, rhs.databases);
            std::swap(tables, rhs.tables);
            std::swap(columns, rhs.columns);
            std::swap(projections, rhs.projections);
        }

        /// To prevent a race between copy-constructor and other uses of this structure.
        mutable std::mutex mutex{};
        std::set<std::string> databases{};
        std::set<std::string> tables{};
        std::set<std::string> columns{};
        std::set<std::string> projections;
    };

    QueryAccessInfo query_access_info;

    /// Record names of created objects of factories (for testing, etc)
    struct QueryFactoriesInfo
    {
        std::unordered_set<std::string> aggregate_functions;
        std::unordered_set<std::string> aggregate_function_combinators;
        std::unordered_set<std::string> database_engines;
        std::unordered_set<std::string> data_type_families;
        std::unordered_set<std::string> dictionaries;
        std::unordered_set<std::string> formats;
        std::unordered_set<std::string> functions;
        std::unordered_set<std::string> storages;
        std::unordered_set<std::string> table_functions;
    };

    /// Needs to be chandged while having const context in factories methods
    mutable QueryFactoriesInfo query_factories_info;

    /// TODO: maybe replace with temporary tables?
    StoragePtr view_source;                 /// Temporary StorageValues used to generate alias columns for materialized views
    Tables table_function_results;          /// Temporary tables obtained by execution of table functions. Keyed by AST tree id.

    ContextWeakPtr query_context;
    ContextWeakPtr session_context;  /// Session context or nullptr. Could be equal to this.
    ContextWeakPtr global_context;   /// Global context. Could be equal to this.

    /// XXX: move this stuff to shared part instead.
    ContextPtr buffer_context;  /// Buffer context. Could be equal to this.

public:
    // Top-level OpenTelemetry trace context for the query. Makes sense only for a query context.
    OpenTelemetryTraceContext query_trace_context;

private:
    friend class NamedSessions;

    using SampleBlockCache = std::unordered_map<std::string, Block>;
    mutable SampleBlockCache sample_block_cache;

    PartUUIDsPtr part_uuids; /// set of parts' uuids, is used for query parts deduplication
    PartUUIDsPtr ignored_part_uuids; /// set of parts' uuids are meant to be excluded from query processing

    NameToNameMap query_parameters;   /// Dictionary with query parameters for prepared statements.
                                                     /// (key=name, value)

    IHostContextPtr host_context;  /// Arbitrary object that may used to attach some host specific information to query context,
                                   /// when using ClickHouse as a library in some project. For example, it may contain host
                                   /// logger, some query identification information, profiling guards, etc. This field is
                                   /// to be customized in HTTP and TCP servers by overloading the customizeContext(DB::ContextPtr)
                                   /// methods.

    ZooKeeperMetadataTransactionPtr metadata_transaction;    /// Distributed DDL context. I'm not sure if it's a suitable place for this,
                                                    /// but it's the easiest way to pass this through the whole stack from executeQuery(...)
                                                    /// to DatabaseOnDisk::commitCreateTable(...) or IStorage::alter(...) without changing
                                                    /// thousands of signatures.
                                                    /// And I hope it will be replaced with more common Transaction sometime.

<<<<<<< HEAD
    MergeTreeTransactionPtr merge_tree_transaction;     /// Current transaction context. Can be inside session or query context.
                                                        /// It's shared with all children contexts.
    MergeTreeTransactionHolder merge_tree_transaction_holder;   /// It will rollback or commit transaction on Context destruction.

    /// Use copy constructor or createGlobal() instead
=======
>>>>>>> e0b3b7d6
    Context();
    Context(const Context &);
    Context & operator=(const Context &);

public:
    /// Create initial Context with ContextShared and etc.
    static ContextPtr createGlobal(ContextSharedPart * shared);
    static ContextPtr createCopy(const ContextWeakConstPtr & other);
    static ContextPtr createCopy(const ContextConstPtr & other);
    static ContextPtr createCopy(const ContextPtr & other);
    static SharedContextHolder createShared();

    void copyFrom(const ContextPtr & other);

    ~Context();

    String getPath() const;
    String getFlagsPath() const;
    String getUserFilesPath() const;
    String getDictionariesLibPath() const;

    VolumePtr getTemporaryVolume() const;

    void setPath(const String & path);
    void setFlagsPath(const String & path);
    void setUserFilesPath(const String & path);
    void setDictionariesLibPath(const String & path);

    VolumePtr setTemporaryStorage(const String & path, const String & policy_name = "");

    using ConfigurationPtr = Poco::AutoPtr<Poco::Util::AbstractConfiguration>;

    /// Global application configuration settings.
    void setConfig(const ConfigurationPtr & config);
    const Poco::Util::AbstractConfiguration & getConfigRef() const;

    AccessControlManager & getAccessControlManager();
    const AccessControlManager & getAccessControlManager() const;

    /// Sets external authenticators config (LDAP, Kerberos).
    void setExternalAuthenticatorsConfig(const Poco::Util::AbstractConfiguration & config);

    /// Creates GSSAcceptorContext instance based on external authenticator params.
    std::unique_ptr<GSSAcceptorContext> makeGSSAcceptorContext() const;

    /** Take the list of users, quotas and configuration profiles from this config.
      * The list of users is completely replaced.
      * The accumulated quota values are not reset if the quota is not deleted.
      */
    void setUsersConfig(const ConfigurationPtr & config);
    ConfigurationPtr getUsersConfig();

    /// Sets the current user, checks the credentials and that the specified host is allowed.
    /// Must be called before getClientInfo() can be called.
    void setUser(const Credentials & credentials, const Poco::Net::SocketAddress & address);
    void setUser(const String & name, const String & password, const Poco::Net::SocketAddress & address);

    /// Sets the current user, *does not check the password/credentials and that the specified host is allowed*.
    /// Must be called before getClientInfo.
    ///
    /// (Used only internally in cluster, if the secret matches)
    void setUserWithoutCheckingPassword(const String & name, const Poco::Net::SocketAddress & address);

    void setQuotaKey(String quota_key_);

    UserPtr getUser() const;
    String getUserName() const;
    std::optional<UUID> getUserID() const;

    void setCurrentRoles(const std::vector<UUID> & current_roles_);
    void setCurrentRolesDefault();
    boost::container::flat_set<UUID> getCurrentRoles() const;
    boost::container::flat_set<UUID> getEnabledRoles() const;
    std::shared_ptr<const EnabledRolesInfo> getRolesInfo() const;

    /// Checks access rights.
    /// Empty database means the current database.
    void checkAccess(const AccessFlags & flags) const;
    void checkAccess(const AccessFlags & flags, const std::string_view & database) const;
    void checkAccess(const AccessFlags & flags, const std::string_view & database, const std::string_view & table) const;
    void checkAccess(const AccessFlags & flags, const std::string_view & database, const std::string_view & table, const std::string_view & column) const;
    void checkAccess(const AccessFlags & flags, const std::string_view & database, const std::string_view & table, const std::vector<std::string_view> & columns) const;
    void checkAccess(const AccessFlags & flags, const std::string_view & database, const std::string_view & table, const Strings & columns) const;
    void checkAccess(const AccessFlags & flags, const StorageID & table_id) const;
    void checkAccess(const AccessFlags & flags, const StorageID & table_id, const std::string_view & column) const;
    void checkAccess(const AccessFlags & flags, const StorageID & table_id, const std::vector<std::string_view> & columns) const;
    void checkAccess(const AccessFlags & flags, const StorageID & table_id, const Strings & columns) const;
    void checkAccess(const AccessRightsElement & element) const;
    void checkAccess(const AccessRightsElements & elements) const;

    std::shared_ptr<const ContextAccess> getAccess() const;

    ASTPtr getRowPolicyCondition(const String & database, const String & table_name, RowPolicy::ConditionType type) const;

    /// Sets an extra row policy based on `client_info.initial_user`, if it exists.
    /// TODO: we need a better solution here. It seems we should pass the initial row policy
    /// because a shard is allowed to don't have the initial user or it may be another user with the same name.
    void setInitialRowPolicy();

    std::shared_ptr<const EnabledQuota> getQuota() const;
    std::optional<QuotaUsage> getQuotaUsage() const;

    /// We have to copy external tables inside executeQuery() to track limits. Therefore, set callback for it. Must set once.
    void setExternalTablesInitializer(ExternalTablesInitializer && initializer);
    /// This method is called in executeQuery() and will call the external tables initializer.
    void initializeExternalTablesIfSet();

    /// When input() is present we have to send columns structure to client
    void setInputInitializer(InputInitializer && initializer);
    /// This method is called in StorageInput::read while executing query
    void initializeInput(const StoragePtr & input_storage);

    /// Callback for read data blocks from client one by one for function input()
    void setInputBlocksReaderCallback(InputBlocksReader && reader);
    /// Get callback for reading data for input()
    InputBlocksReader getInputBlocksReaderCallback() const;
    void resetInputCallbacks();

    ClientInfo & getClientInfo() { return client_info; }
    const ClientInfo & getClientInfo() const { return client_info; }

    enum StorageNamespace
    {
         ResolveGlobal = 1u,                                           /// Database name must be specified
         ResolveCurrentDatabase = 2u,                                  /// Use current database
         ResolveOrdinary = ResolveGlobal | ResolveCurrentDatabase,     /// If database name is not specified, use current database
         ResolveExternal = 4u,                                         /// Try get external table
         ResolveAll = ResolveExternal | ResolveOrdinary                /// If database name is not specified, try get external table,
                                                                       ///    if external table not found use current database.
    };

    String resolveDatabase(const String & database_name) const;
    StorageID resolveStorageID(StorageID storage_id, StorageNamespace where = StorageNamespace::ResolveAll) const;
    StorageID tryResolveStorageID(StorageID storage_id, StorageNamespace where = StorageNamespace::ResolveAll) const;
    StorageID resolveStorageIDImpl(StorageID storage_id, StorageNamespace where, std::optional<Exception> * exception) const;

    Tables getExternalTables() const;
    void addExternalTable(const String & table_name, TemporaryTableHolder && temporary_table);
    std::shared_ptr<TemporaryTableHolder> removeExternalTable(const String & table_name);

    const Scalars & getScalars() const;
    const Block & getScalar(const String & name) const;
    void addScalar(const String & name, const Block & block);
    bool hasScalar(const String & name) const;

    const QueryAccessInfo & getQueryAccessInfo() const { return query_access_info; }
    void addQueryAccessInfo(
        const String & quoted_database_name,
        const String & full_quoted_table_name,
        const Names & column_names,
        const String & projection_name = {});

    /// Supported factories for records in query_log
    enum class QueryLogFactories
    {
        AggregateFunction,
        AggregateFunctionCombinator,
        Database,
        DataType,
        Dictionary,
        Format,
        Function,
        Storage,
        TableFunction
    };

    const QueryFactoriesInfo & getQueryFactoriesInfo() const { return query_factories_info; }
    void addQueryFactoriesInfo(QueryLogFactories factory_type, const String & created_object) const;

    StoragePtr executeTableFunction(const ASTPtr & table_expression);

    void addViewSource(const StoragePtr & storage);
    StoragePtr getViewSource();

    String getCurrentDatabase() const;
    String getCurrentQueryId() const { return client_info.current_query_id; }

    /// Id of initiating query for distributed queries; or current query id if it's not a distributed query.
    String getInitialQueryId() const;

    void setCurrentDatabase(const String & name);
    /// Set current_database for global context. We don't validate that database
    /// exists because it should be set before databases loading.
    void setCurrentDatabaseNameInGlobalContext(const String & name);
    void setCurrentQueryId(const String & query_id);

    void killCurrentQuery();

    void setInsertionTable(StorageID db_and_table) { insertion_table = std::move(db_and_table); }
    const StorageID & getInsertionTable() const { return insertion_table; }

    String getDefaultFormat() const;    /// If default_format is not specified, some global default format is returned.
    void setDefaultFormat(const String & name);

    MultiVersion<Macros>::Version getMacros() const;
    void setMacros(std::unique_ptr<Macros> && macros);

    Settings getSettings() const;
    void setSettings(const Settings & settings_);

    /// Set settings by name.
    void setSetting(const StringRef & name, const String & value);
    void setSetting(const StringRef & name, const Field & value);
    void applySettingChange(const SettingChange & change);
    void applySettingsChanges(const SettingsChanges & changes);

    /// Checks the constraints.
    void checkSettingsConstraints(const SettingChange & change) const;
    void checkSettingsConstraints(const SettingsChanges & changes) const;
    void checkSettingsConstraints(SettingsChanges & changes) const;
    void clampToSettingsConstraints(SettingsChanges & changes) const;

    /// Returns the current constraints (can return null).
    std::shared_ptr<const SettingsConstraints> getSettingsConstraints() const;

    const EmbeddedDictionaries & getEmbeddedDictionaries() const;
    const ExternalDictionariesLoader & getExternalDictionariesLoader() const;
    const ExternalModelsLoader & getExternalModelsLoader() const;
    EmbeddedDictionaries & getEmbeddedDictionaries();
    ExternalDictionariesLoader & getExternalDictionariesLoader();
    ExternalModelsLoader & getExternalModelsLoader();
    ExternalModelsLoader & getExternalModelsLoaderUnlocked();
    void tryCreateEmbeddedDictionaries() const;

    void setExternalModelsConfig(const ConfigurationPtr & config, const std::string & config_name = "models_config");

    /// I/O formats.
    BlockInputStreamPtr getInputFormat(const String & name, ReadBuffer & buf, const Block & sample, UInt64 max_block_size) const;

    /// Don't use streams. Better look at getOutputFormat...
    BlockOutputStreamPtr getOutputStreamParallelIfPossible(const String & name, WriteBuffer & buf, const Block & sample) const;
    BlockOutputStreamPtr getOutputStream(const String & name, WriteBuffer & buf, const Block & sample) const;

    OutputFormatPtr getOutputFormatParallelIfPossible(const String & name, WriteBuffer & buf, const Block & sample) const;
    OutputFormatPtr getOutputFormat(const String & name, WriteBuffer & buf, const Block & sample) const;

    InterserverIOHandler & getInterserverIOHandler();

    /// How other servers can access this for downloading replicated data.
    void setInterserverIOAddress(const String & host, UInt16 port);
    std::pair<String, UInt16> getInterserverIOAddress() const;

    /// Credentials which server will use to communicate with others
    void updateInterserverCredentials(const Poco::Util::AbstractConfiguration & config);
    InterserverCredentialsPtr getInterserverCredentials();

    /// Interserver requests scheme (http or https)
    void setInterserverScheme(const String & scheme);
    String getInterserverScheme() const;

    /// Storage of allowed hosts from config.xml
    void setRemoteHostFilter(const Poco::Util::AbstractConfiguration & config);
    const RemoteHostFilter & getRemoteHostFilter() const;

    /// The port that the server listens for executing SQL queries.
    UInt16 getTCPPort() const;

    std::optional<UInt16> getTCPPortSecure() const;

    /// Allow to use named sessions. The thread will be run to cleanup sessions after timeout has expired.
    /// The method must be called at the server startup.
    void enableNamedSessions();

    std::shared_ptr<NamedSession> acquireNamedSession(const String & session_id, std::chrono::steady_clock::duration timeout, bool session_check);

    /// For methods below you may need to acquire the context lock by yourself.

    ContextPtr getQueryContext() const;
    bool hasQueryContext() const { return !query_context.expired(); }
    bool isInternalSubquery() const;

    ContextPtr getSessionContext() const;
    bool hasSessionContext() const { return !session_context.expired(); }

    ContextPtr getGlobalContext() const;
    bool hasGlobalContext() const { return !global_context.expired(); }
    bool isGlobalContext() const
    {
        auto ptr = global_context.lock();
        return ptr && ptr.get() == this;
    }

    ContextPtr getBufferContext() const;

    void setQueryContext(ContextPtr context_) { query_context = context_; }
    void setSessionContext(ContextPtr context_) { session_context = context_; }

    void makeQueryContext() { query_context = shared_from_this(); }
    void makeSessionContext() { session_context = shared_from_this(); }
    void makeGlobalContext() { initGlobal(); global_context = shared_from_this(); }

    const Settings & getSettingsRef() const { return settings; }

    void setProgressCallback(ProgressCallback callback);
    /// Used in InterpreterSelectQuery to pass it to the IBlockInputStream.
    ProgressCallback getProgressCallback() const;

    /** Set in executeQuery and InterpreterSelectQuery. Then it is used in IBlockInputStream,
      *  to update and monitor information about the total number of resources spent for the query.
      */
    void setProcessListElement(QueryStatus * elem);
    /// Can return nullptr if the query was not inserted into the ProcessList.
    QueryStatus * getProcessListElement() const;

    /// List all queries.
    ProcessList & getProcessList();
    const ProcessList & getProcessList() const;

    MergeList & getMergeList();
    const MergeList & getMergeList() const;

    ReplicatedFetchList & getReplicatedFetchList();
    const ReplicatedFetchList & getReplicatedFetchList() const;

    /// If the current session is expired at the time of the call, synchronously creates and returns a new session with the startNewSession() call.
    /// If no ZooKeeper configured, throws an exception.
    std::shared_ptr<zkutil::ZooKeeper> getZooKeeper() const;
    /// Same as above but return a zookeeper connection from auxiliary_zookeepers configuration entry.
    std::shared_ptr<zkutil::ZooKeeper> getAuxiliaryZooKeeper(const String & name) const;

#if USE_NURAFT
    std::shared_ptr<KeeperStorageDispatcher> & getKeeperStorageDispatcher() const;
#endif
    void initializeKeeperStorageDispatcher() const;
    void shutdownKeeperStorageDispatcher() const;

    /// Set auxiliary zookeepers configuration at server starting or configuration reloading.
    void reloadAuxiliaryZooKeepersConfigIfChanged(const ConfigurationPtr & config);
    /// Has ready or expired ZooKeeper
    bool hasZooKeeper() const;
    /// Has ready or expired auxiliary ZooKeeper
    bool hasAuxiliaryZooKeeper(const String & name) const;
    /// Reset current zookeeper session. Do not create a new one.
    void resetZooKeeper() const;
    // Reload Zookeeper
    void reloadZooKeeperIfChanged(const ConfigurationPtr & config) const;

    /// Create a cache of uncompressed blocks of specified size. This can be done only once.
    void setUncompressedCache(size_t max_size_in_bytes);
    std::shared_ptr<UncompressedCache> getUncompressedCache() const;
    void dropUncompressedCache() const;

    /// Create a cache of marks of specified size. This can be done only once.
    void setMarkCache(size_t cache_size_in_bytes);
    std::shared_ptr<MarkCache> getMarkCache() const;
    void dropMarkCache() const;

    /// Create a cache of mapped files to avoid frequent open/map/unmap/close and to reuse from several threads.
    void setMMappedFileCache(size_t cache_size_in_num_entries);
    std::shared_ptr<MMappedFileCache> getMMappedFileCache() const;
    void dropMMappedFileCache() const;

    /** Clear the caches of the uncompressed blocks and marks.
      * This is usually done when renaming tables, changing the type of columns, deleting a table.
      *  - since caches are linked to file names, and become incorrect.
      *  (when deleting a table - it is necessary, since in its place another can appear)
      * const - because the change in the cache is not considered significant.
      */
    void dropCaches() const;

    /// Settings for MergeTree background tasks stored in config.xml
    BackgroundTaskSchedulingSettings getBackgroundProcessingTaskSchedulingSettings() const;
    BackgroundTaskSchedulingSettings getBackgroundMoveTaskSchedulingSettings() const;

    BackgroundSchedulePool & getBufferFlushSchedulePool() const;
    BackgroundSchedulePool & getSchedulePool() const;
    BackgroundSchedulePool & getMessageBrokerSchedulePool() const;
    BackgroundSchedulePool & getDistributedSchedulePool() const;

    /// Has distributed_ddl configuration or not.
    bool hasDistributedDDL() const;
    void setDDLWorker(std::unique_ptr<DDLWorker> ddl_worker);
    DDLWorker & getDDLWorker() const;

    Clusters & getClusters() const;
    std::shared_ptr<Cluster> getCluster(const std::string & cluster_name) const;
    std::shared_ptr<Cluster> tryGetCluster(const std::string & cluster_name) const;
    void setClustersConfig(const ConfigurationPtr & config, const String & config_name = "remote_servers");
    /// Sets custom cluster, but doesn't update configuration
    void setCluster(const String & cluster_name, const std::shared_ptr<Cluster> & cluster);
    void reloadClusterConfig();

    Compiler & getCompiler();

    /// Call after initialization before using system logs. Call for global context.
    void initializeSystemLogs();

    /// Call after initialization before using trace collector.
    void initializeTraceCollector();

    bool hasTraceCollector() const;

    /// Nullptr if the query log is not ready for this moment.
    std::shared_ptr<QueryLog> getQueryLog();
    std::shared_ptr<QueryThreadLog> getQueryThreadLog();
    std::shared_ptr<TraceLog> getTraceLog();
    std::shared_ptr<TextLog> getTextLog();
    std::shared_ptr<MetricLog> getMetricLog();
    std::shared_ptr<AsynchronousMetricLog> getAsynchronousMetricLog() const;
    std::shared_ptr<OpenTelemetrySpanLog> getOpenTelemetrySpanLog();

    /// Returns an object used to log operations with parts if it possible.
    /// Provide table name to make required checks.
    std::shared_ptr<PartLog> getPartLog(const String & part_database);

    const MergeTreeSettings & getMergeTreeSettings() const;
    const MergeTreeSettings & getReplicatedMergeTreeSettings() const;
    const StorageS3Settings & getStorageS3Settings() const;

    /// Prevents DROP TABLE if its size is greater than max_size (50GB by default, max_size=0 turn off this check)
    void setMaxTableSizeToDrop(size_t max_size);
    void checkTableCanBeDropped(const String & database, const String & table, const size_t & table_size) const;

    /// Prevents DROP PARTITION if its size is greater than max_size (50GB by default, max_size=0 turn off this check)
    void setMaxPartitionSizeToDrop(size_t max_size);
    void checkPartitionCanBeDropped(const String & database, const String & table, const size_t & partition_size) const;

    /// Lets you select the compression codec according to the conditions described in the configuration file.
    std::shared_ptr<ICompressionCodec> chooseCompressionCodec(size_t part_size, double part_size_ratio) const;


    /// Provides storage disks
    DiskPtr getDisk(const String & name) const;

    StoragePoliciesMap getPoliciesMap() const;
    DisksMap getDisksMap() const;
    void updateStorageConfiguration(const Poco::Util::AbstractConfiguration & config);

    /// Provides storage politics schemes
    StoragePolicyPtr getStoragePolicy(const String & name) const;

    /// Get the server uptime in seconds.
    time_t getUptimeSeconds() const;

    using ConfigReloadCallback = std::function<void()>;
    void setConfigReloadCallback(ConfigReloadCallback && callback);
    void reloadConfig() const;

    void shutdown();

    ActionLocksManagerPtr getActionLocksManager();

    enum class ApplicationType
    {
        SERVER,         /// The program is run as clickhouse-server daemon (default behavior)
        CLIENT,         /// clickhouse-client
        LOCAL           /// clickhouse-local
    };

    ApplicationType getApplicationType() const;
    void setApplicationType(ApplicationType type);

    /// Sets default_profile and system_profile, must be called once during the initialization
    void setDefaultProfiles(const Poco::Util::AbstractConfiguration & config);
    String getDefaultProfileName() const;
    String getSystemProfileName() const;

    /// Base path for format schemas
    String getFormatSchemaPath() const;
    void setFormatSchemaPath(const String & path);

    SampleBlockCache & getSampleBlockCache() const;

    /// Query parameters for prepared statements.
    bool hasQueryParameters() const;
    const NameToNameMap & getQueryParameters() const;
    void setQueryParameter(const String & name, const String & value);
    void setQueryParameters(const NameToNameMap & parameters) { query_parameters = parameters; }

    /// Add started bridge command. It will be killed after context destruction
    void addBridgeCommand(std::unique_ptr<ShellCommand> cmd) const;

    IHostContextPtr & getHostContext();
    const IHostContextPtr & getHostContext() const;

    /// Initialize context of distributed DDL query with Replicated database.
    void initZooKeeperMetadataTransaction(ZooKeeperMetadataTransactionPtr txn, bool attach_existing = false);
    /// Returns context of current distributed DDL query or nullptr.
    ZooKeeperMetadataTransactionPtr getZooKeeperMetadataTransaction() const;

    void initCurrentTransaction(MergeTreeTransactionPtr txn);
    void setCurrentTransaction(MergeTreeTransactionPtr txn);
    MergeTreeTransactionPtr getCurrentTransaction() const;


    struct MySQLWireContext
    {
        uint8_t sequence_id = 0;
        uint32_t client_capabilities = 0;
        size_t max_packet_size = 0;
    };

    MySQLWireContext mysql;

    PartUUIDsPtr getPartUUIDs();
    PartUUIDsPtr getIgnoredPartUUIDs();

    ReadTaskCallback getReadTaskCallback() const;
    void setReadTaskCallback(ReadTaskCallback && callback);

private:
    std::unique_lock<std::recursive_mutex> getLock() const;

    void initGlobal();

    /// Compute and set actual user settings, client_info.current_user should be set
    void calculateAccessRights();

    template <typename... Args>
    void checkAccessImpl(const Args &... args) const;

    void setProfile(const String & profile);

    EmbeddedDictionaries & getEmbeddedDictionariesImpl(bool throw_on_error) const;

    void checkCanBeDropped(const String & database, const String & table, const size_t & size, const size_t & max_size_to_drop) const;

    StoragePolicySelectorPtr getStoragePolicySelector(std::lock_guard<std::mutex> & lock) const;

    DiskSelectorPtr getDiskSelector(std::lock_guard<std::mutex> & /* lock */) const;

    /// If the password is not set, the password will not be checked
    void setUserImpl(const String & name, const std::optional<String> & password, const Poco::Net::SocketAddress & address);
};


class NamedSessions;

/// User name and session identifier. Named sessions are local to users.
using NamedSessionKey = std::pair<String, String>;

/// Named sessions. The user could specify session identifier to reuse settings and temporary tables in subsequent requests.
struct NamedSession
{
    NamedSessionKey key;
    UInt64 close_cycle = 0;
    ContextPtr context;
    std::chrono::steady_clock::duration timeout;
    NamedSessions & parent;

    NamedSession(NamedSessionKey key_, ContextPtr context_, std::chrono::steady_clock::duration timeout_, NamedSessions & parent_)
        : key(key_), context(Context::createCopy(context_)), timeout(timeout_), parent(parent_)
    {
    }

    void release();
};

}<|MERGE_RESOLUTION|>--- conflicted
+++ resolved
@@ -29,16 +29,7 @@
 #include <mutex>
 #include <optional>
 #include <thread>
-<<<<<<< HEAD
-#include <Common/RemoteHostFilter.h>
 #include <Interpreters/MergeTreeTransactionHolder.h>
-
-#if !defined(ARCADIA_BUILD)
-#    include "config_core.h"
-#endif
-
-=======
->>>>>>> e0b3b7d6
 
 
 namespace Poco::Net { class IPAddress; }
@@ -297,14 +288,11 @@
                                                     /// thousands of signatures.
                                                     /// And I hope it will be replaced with more common Transaction sometime.
 
-<<<<<<< HEAD
     MergeTreeTransactionPtr merge_tree_transaction;     /// Current transaction context. Can be inside session or query context.
                                                         /// It's shared with all children contexts.
     MergeTreeTransactionHolder merge_tree_transaction_holder;   /// It will rollback or commit transaction on Context destruction.
 
     /// Use copy constructor or createGlobal() instead
-=======
->>>>>>> e0b3b7d6
     Context();
     Context(const Context &);
     Context & operator=(const Context &);
