#include <Poco/File.h>

#include <Databases/IDatabase.h>
#include <Databases/DatabaseAtomic.h>
#include <Interpreters/Context.h>
#include <Interpreters/DDLWorker.h>
#include <Interpreters/InterpreterDropQuery.h>
#include <Interpreters/ExternalDictionariesLoader.h>
#include <Access/AccessRightsElement.h>
#include <Parsers/ASTDropQuery.h>
#include <Storages/IStorage.h>
#include <Common/escapeForFileName.h>
#include <Common/quoteString.h>
#include <Common/typeid_cast.h>

#if !defined(ARCADIA_BUILD)
#    include "config_core.h"
#endif

#if USE_MYSQL
#   include <Databases/MySQL/DatabaseMaterializeMySQL.h>
#endif


namespace DB
{

namespace ErrorCodes
{
    extern const int LOGICAL_ERROR;
    extern const int SYNTAX_ERROR;
    extern const int UNKNOWN_TABLE;
    extern const int UNKNOWN_DICTIONARY;
}


static DatabasePtr tryGetDatabase(const String & database_name, bool if_exists)
{
    return if_exists ? DatabaseCatalog::instance().tryGetDatabase(database_name) : DatabaseCatalog::instance().getDatabase(database_name);
}


InterpreterDropQuery::InterpreterDropQuery(const ASTPtr & query_ptr_, Context & context_) : query_ptr(query_ptr_), context(context_) {}


BlockIO InterpreterDropQuery::execute()
{
    auto & drop = query_ptr->as<ASTDropQuery &>();
    if (!drop.cluster.empty())
        return executeDDLQueryOnCluster(query_ptr, context, getRequiredAccessForDDLOnCluster());

    if (context.getSettingsRef().database_atomic_wait_for_drop_and_detach_synchronously)
        drop.no_delay = true;

    if (!drop.table.empty())
    {
        if (!drop.is_dictionary)
            return executeToTable(drop);
        else
            return executeToDictionary(drop.database, drop.table, drop.kind, drop.if_exists, drop.temporary, drop.no_ddl_lock);
    }
    else if (!drop.database.empty())
        return executeToDatabase(drop);
    else
        throw Exception("Nothing to drop, both names are empty", ErrorCodes::LOGICAL_ERROR);
}


void InterpreterDropQuery::waitForTableToBeActuallyDroppedOrDetached(const ASTDropQuery & query, const DatabasePtr & db, const UUID & uuid_to_wait)
{
    if (uuid_to_wait == UUIDHelpers::Nil)
        return;

    if (query.kind == ASTDropQuery::Kind::Drop)
        DatabaseCatalog::instance().waitTableFinallyDropped(uuid_to_wait);
    else if (query.kind == ASTDropQuery::Kind::Detach)
    {
        if (auto * atomic = typeid_cast<DatabaseAtomic *>(db.get()))
            atomic->waitDetachedTableNotInUse(uuid_to_wait);
    }
}

BlockIO InterpreterDropQuery::executeToTable(const ASTDropQuery & query)
{
    DatabasePtr database;
    UUID table_to_wait_on = UUIDHelpers::Nil;
    auto res = executeToTableImpl(query, database, table_to_wait_on);
    if (query.no_delay)
        waitForTableToBeActuallyDroppedOrDetached(query, database, table_to_wait_on);
    return res;
}

BlockIO InterpreterDropQuery::executeToTableImpl(const ASTDropQuery & query, DatabasePtr & db, UUID & uuid_to_wait)
{
    /// NOTE: it does not contain UUID, we will resolve it with locked DDLGuard
    auto table_id = StorageID(query);
    if (query.temporary || table_id.database_name.empty())
    {
        if (context.tryResolveStorageID(table_id, Context::ResolveExternal))
            return executeToTemporaryTable(table_id.getTableName(), query.kind);
        else
            table_id.database_name = context.getCurrentDatabase();
    }

    if (query.temporary)
    {
        if (query.if_exists)
            return {};
        throw Exception("Temporary table " + backQuoteIfNeed(table_id.table_name) + " doesn't exist",
                        ErrorCodes::UNKNOWN_TABLE);
    }

    auto ddl_guard = (!query.no_ddl_lock ? DatabaseCatalog::instance().getDDLGuard(table_id.database_name, table_id.table_name) : nullptr);

    /// If table was already dropped by anyone, an exception will be thrown
    auto [database, table] = query.if_exists ? DatabaseCatalog::instance().tryGetDatabaseAndTable(table_id, context)
                                             : DatabaseCatalog::instance().getDatabaseAndTable(table_id, context);

    if (database && table)
    {
        if (query_ptr->as<ASTDropQuery &>().is_view && !table->isView())
            throw Exception("Table " + table_id.getNameForLogs() + " is not a View", ErrorCodes::LOGICAL_ERROR);

        /// Now get UUID, so we can wait for table data to be finally dropped
        table_id.uuid = database->tryGetTableUUID(table_id.table_name);

        if (query.kind == ASTDropQuery::Kind::Detach)
        {
            context.checkAccess(table->isView() ? AccessType::DROP_VIEW : AccessType::DROP_TABLE, table_id);
            table->checkTableCanBeDetached();
            table->shutdown();
            TableExclusiveLockHolder table_lock;
            if (database->getUUID() == UUIDHelpers::Nil)
                table_lock = table->lockExclusively(context.getCurrentQueryId(), context.getSettingsRef().lock_acquire_timeout);
            /// Drop table from memory, don't touch data and metadata
            database->detachTable(table_id.table_name);
        }
        else if (query.kind == ASTDropQuery::Kind::Truncate)
        {
            context.checkAccess(AccessType::TRUNCATE, table_id);
            table->checkTableCanBeDropped();

            auto table_lock = table->lockExclusively(context.getCurrentQueryId(), context.getSettingsRef().lock_acquire_timeout);
            auto metadata_snapshot = table->getInMemoryMetadataPtr();
            /// Drop table data, don't touch metadata
            table->truncate(query_ptr, metadata_snapshot, context, table_lock);
        }
        else if (query.kind == ASTDropQuery::Kind::Drop)
        {
            context.checkAccess(table->isView() ? AccessType::DROP_VIEW : AccessType::DROP_TABLE, table_id);
            table->checkTableCanBeDropped();

            table->shutdown();

            TableExclusiveLockHolder table_lock;
            if (database->getUUID() == UUIDHelpers::Nil)
                table_lock = table->lockExclusively(context.getCurrentQueryId(), context.getSettingsRef().lock_acquire_timeout);

            database->dropTable(context, table_id.table_name, query.no_delay);
        }

<<<<<<< HEAD
    table.reset();
    ddl_guard = {};
    if (query.no_delay)
    {
        if (query.kind == ASTDropQuery::Kind::Drop)
            DatabaseCatalog::instance().waitTableFinallyDropped(table_id.uuid);
        else if (query.kind == ASTDropQuery::Kind::Detach)
        {
            if (auto * atomic = dynamic_cast<DatabaseAtomic *>(database.get()))
                atomic->waitDetachedTableNotInUse(table_id.uuid);
        }
=======
        db = database;
        uuid_to_wait = table_id.uuid;
>>>>>>> 45f09fe2
    }

    return {};
}


BlockIO InterpreterDropQuery::executeToDictionary(
    const String & database_name_,
    const String & dictionary_name,
    ASTDropQuery::Kind kind,
    bool if_exists,
    bool is_temporary,
    bool no_ddl_lock)
{
    if (is_temporary)
        throw Exception("Temporary dictionaries are not possible.", ErrorCodes::SYNTAX_ERROR);

    String database_name = context.resolveDatabase(database_name_);

    auto ddl_guard = (!no_ddl_lock ? DatabaseCatalog::instance().getDDLGuard(database_name, dictionary_name) : nullptr);

    DatabasePtr database = tryGetDatabase(database_name, if_exists);

    if (!database || !database->isDictionaryExist(dictionary_name))
    {
        if (!if_exists)
            throw Exception(
                "Dictionary " + backQuoteIfNeed(database_name) + "." + backQuoteIfNeed(dictionary_name) + " doesn't exist.",
                ErrorCodes::UNKNOWN_DICTIONARY);
        else
            return {};
    }

    if (kind == ASTDropQuery::Kind::Detach)
    {
        /// Drop dictionary from memory, don't touch data and metadata
        context.checkAccess(AccessType::DROP_DICTIONARY, database_name, dictionary_name);
        database->detachDictionary(dictionary_name);
    }
    else if (kind == ASTDropQuery::Kind::Truncate)
    {
        throw Exception("Cannot TRUNCATE dictionary", ErrorCodes::SYNTAX_ERROR);
    }
    else if (kind == ASTDropQuery::Kind::Drop)
    {
        context.checkAccess(AccessType::DROP_DICTIONARY, database_name, dictionary_name);
        database->removeDictionary(context, dictionary_name);
    }
    return {};
}

BlockIO InterpreterDropQuery::executeToTemporaryTable(const String & table_name, ASTDropQuery::Kind kind)
{
    if (kind == ASTDropQuery::Kind::Detach)
        throw Exception("Unable to detach temporary table.", ErrorCodes::SYNTAX_ERROR);
    else
    {
        auto & context_handle = context.hasSessionContext() ? context.getSessionContext() : context;
        auto resolved_id = context_handle.tryResolveStorageID(StorageID("", table_name), Context::ResolveExternal);
        if (resolved_id)
        {
            StoragePtr table = DatabaseCatalog::instance().getTable(resolved_id, context);
            if (kind == ASTDropQuery::Kind::Truncate)
            {
                auto table_lock = table->lockExclusively(context.getCurrentQueryId(), context.getSettingsRef().lock_acquire_timeout);
                /// Drop table data, don't touch metadata
                auto metadata_snapshot = table->getInMemoryMetadataPtr();
                table->truncate(query_ptr, metadata_snapshot, context, table_lock);
            }
            else if (kind == ASTDropQuery::Kind::Drop)
            {
                context_handle.removeExternalTable(table_name);
                table->shutdown();
                auto table_lock = table->lockExclusively(context.getCurrentQueryId(), context.getSettingsRef().lock_acquire_timeout);
                /// Delete table data
                table->drop();
                table->is_dropped = true;
            }
        }
    }

    return {};
}


BlockIO InterpreterDropQuery::executeToDatabase(const ASTDropQuery & query)
{
    DatabasePtr database;
    std::vector<UUID> tables_to_wait;
    BlockIO res;
    try
    {
        res = executeToDatabaseImpl(query, database, tables_to_wait);
    }
    catch (...)
    {
        if (query.no_delay)
        {
            for (const auto & table_uuid : tables_to_wait)
                waitForTableToBeActuallyDroppedOrDetached(query, database, table_uuid);
        }
        throw;
    }

    if (query.no_delay)
    {
        for (const auto & table_uuid : tables_to_wait)
            waitForTableToBeActuallyDroppedOrDetached(query, database, table_uuid);
    }
    return res;
}

BlockIO InterpreterDropQuery::executeToDatabaseImpl(const ASTDropQuery & query, DatabasePtr & database, std::vector<UUID> & uuids_to_wait)
{
    const auto & database_name = query.database;
    auto ddl_guard = DatabaseCatalog::instance().getDDLGuard(database_name, "");

    database = tryGetDatabase(database_name, query.if_exists);
    if (database)
    {
        if (query.kind == ASTDropQuery::Kind::Truncate)
        {
            throw Exception("Unable to truncate database", ErrorCodes::SYNTAX_ERROR);
        }
        else if (query.kind == ASTDropQuery::Kind::Detach || query.kind == ASTDropQuery::Kind::Drop)
        {
            bool drop = query.kind == ASTDropQuery::Kind::Drop;
            context.checkAccess(AccessType::DROP_DATABASE, database_name);

#if USE_MYSQL
            if (database->getEngineName() == "MaterializeMySQL")
                stopDatabaseSynchronization(database);
#endif

            if (database->shouldBeEmptyOnDetach())
            {
                /// DETACH or DROP all tables and dictionaries inside database.
                /// First we should DETACH or DROP dictionaries because StorageDictionary
                /// must be detached only by detaching corresponding dictionary.
                for (auto iterator = database->getDictionariesIterator(); iterator->isValid(); iterator->next())
                {
                    String current_dictionary = iterator->name();
                    executeToDictionary(database_name, current_dictionary, query.kind, false, false, false);
                }

                ASTDropQuery query_for_table;
                query_for_table.kind = query.kind;
                query_for_table.if_exists = true;
                query_for_table.database = database_name;
                query_for_table.no_delay = query.no_delay;

                for (auto iterator = database->getTablesIterator(context); iterator->isValid(); iterator->next())
                {
                    DatabasePtr db;
                    UUID table_to_wait = UUIDHelpers::Nil;
                    query_for_table.table = iterator->name();
                    executeToTableImpl(query_for_table, db, table_to_wait);
                    uuids_to_wait.push_back(table_to_wait);
                }
            }

            /// Protects from concurrent CREATE TABLE queries
            auto db_guard = DatabaseCatalog::instance().getExclusiveDDLGuardForDatabase(database_name);

            if (!drop)
                database->assertCanBeDetached(true);

            /// DETACH or DROP database itself
            DatabaseCatalog::instance().detachDatabase(database_name, drop, database->shouldBeEmptyOnDetach());
        }
    }

    return {};
}


AccessRightsElements InterpreterDropQuery::getRequiredAccessForDDLOnCluster() const
{
    AccessRightsElements required_access;
    const auto & drop = query_ptr->as<const ASTDropQuery &>();

    if (drop.table.empty())
    {
        if (drop.kind == ASTDropQuery::Kind::Detach)
            required_access.emplace_back(AccessType::DROP_DATABASE, drop.database);
        else if (drop.kind == ASTDropQuery::Kind::Drop)
            required_access.emplace_back(AccessType::DROP_DATABASE, drop.database);
    }
    else if (drop.is_dictionary)
    {
        if (drop.kind == ASTDropQuery::Kind::Detach)
            required_access.emplace_back(AccessType::DROP_DICTIONARY, drop.database, drop.table);
        else if (drop.kind == ASTDropQuery::Kind::Drop)
            required_access.emplace_back(AccessType::DROP_DICTIONARY, drop.database, drop.table);
    }
    else if (!drop.temporary)
    {
        /// It can be view or table.
        if (drop.kind == ASTDropQuery::Kind::Drop)
            required_access.emplace_back(AccessType::DROP_TABLE | AccessType::DROP_VIEW, drop.database, drop.table);
        else if (drop.kind == ASTDropQuery::Kind::Truncate)
            required_access.emplace_back(AccessType::TRUNCATE, drop.database, drop.table);
        else if (drop.kind == ASTDropQuery::Kind::Detach)
            required_access.emplace_back(AccessType::DROP_TABLE | AccessType::DROP_VIEW, drop.database, drop.table);
    }

    return required_access;
}

}<|MERGE_RESOLUTION|>--- conflicted
+++ resolved
@@ -1,7 +1,6 @@
 #include <Poco/File.h>
 
 #include <Databases/IDatabase.h>
-#include <Databases/DatabaseAtomic.h>
 #include <Interpreters/Context.h>
 #include <Interpreters/DDLWorker.h>
 #include <Interpreters/InterpreterDropQuery.h>
@@ -74,10 +73,7 @@
     if (query.kind == ASTDropQuery::Kind::Drop)
         DatabaseCatalog::instance().waitTableFinallyDropped(uuid_to_wait);
     else if (query.kind == ASTDropQuery::Kind::Detach)
-    {
-        if (auto * atomic = typeid_cast<DatabaseAtomic *>(db.get()))
-            atomic->waitDetachedTableNotInUse(uuid_to_wait);
-    }
+        db->waitDetachedTableNotInUse(uuid_to_wait);
 }
 
 BlockIO InterpreterDropQuery::executeToTable(const ASTDropQuery & query)
@@ -159,22 +155,8 @@
             database->dropTable(context, table_id.table_name, query.no_delay);
         }
 
-<<<<<<< HEAD
-    table.reset();
-    ddl_guard = {};
-    if (query.no_delay)
-    {
-        if (query.kind == ASTDropQuery::Kind::Drop)
-            DatabaseCatalog::instance().waitTableFinallyDropped(table_id.uuid);
-        else if (query.kind == ASTDropQuery::Kind::Detach)
-        {
-            if (auto * atomic = dynamic_cast<DatabaseAtomic *>(database.get()))
-                atomic->waitDetachedTableNotInUse(table_id.uuid);
-        }
-=======
         db = database;
         uuid_to_wait = table_id.uuid;
->>>>>>> 45f09fe2
     }
 
     return {};
