--- conflicted
+++ resolved
@@ -1585,7 +1585,6 @@
     }
 }
 
-<<<<<<< HEAD
 /// Cut first num_rows rows from block in place and returns block with remaining rows
 Block sliceBlock(Block & block, size_t num_rows)
 {
@@ -1601,7 +1600,8 @@
         col.column = col.column->cut(0, num_rows);
     }
     return remaining_block;
-=======
+}
+
 /** Since we do not store right key columns,
   * this function is used to copy left key columns to right key columns.
   * If the user requests some right columns, we just copy left key columns to right, since they are equal.
@@ -1634,7 +1634,6 @@
 
     right_column.column = right_column.column->convertToFullColumnIfConst();
     return right_column;
->>>>>>> 7a5b4056
 }
 
 } /// nameless
@@ -1724,15 +1723,6 @@
     }
     else if (has_required_right_keys)
     {
-<<<<<<< HEAD
-        /// Some trash to represent IColumn::Filter as ColumnUInt8 needed for ColumnNullable::applyNullMap()
-        auto null_map_filter_ptr = ColumnUInt8::create();
-        ColumnUInt8 & null_map_filter = assert_cast<ColumnUInt8 &>(*null_map_filter_ptr);
-        null_map_filter.getData().swap(added_columns.filter);
-        const IColumn::Filter & filter = null_map_filter.getData();
-
-=======
->>>>>>> 7a5b4056
         /// Add join key columns from right block if needed.
         for (size_t i = 0; i < required_right_keys.columns(); ++i)
         {
