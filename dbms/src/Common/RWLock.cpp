#include "RWLock.h"
#include <Common/Stopwatch.h>
#include <Common/Exception.h>
#include <Common/CurrentMetrics.h>
#include <Common/ProfileEvents.h>

#include <cassert>


namespace ProfileEvents
{
    extern const Event RWLockAcquiredReadLocks;
    extern const Event RWLockAcquiredWriteLocks;
    extern const Event RWLockReadersWaitMilliseconds;
    extern const Event RWLockWritersWaitMilliseconds;
}


namespace CurrentMetrics
{
    extern const Metric RWLockWaitingReaders;
    extern const Metric RWLockWaitingWriters;
    extern const Metric RWLockActiveReaders;
    extern const Metric RWLockActiveWriters;
}


namespace DB
{

namespace ErrorCodes
{
    extern const int LOGICAL_ERROR;
    extern const int DEADLOCK_AVOIDED;
}


class RWLockImpl::LockHolderImpl
{
    RWLock parent;
    GroupsContainer::iterator it_group;
    ClientsContainer::iterator it_client;
    ThreadToHolder::key_type thread_id;
    QueryIdToHolder::key_type query_id;
    CurrentMetrics::Increment active_client_increment;

    LockHolderImpl(RWLock && parent, GroupsContainer::iterator it_group, ClientsContainer::iterator it_client);

public:

    LockHolderImpl(const LockHolderImpl & other) = delete;

    ~LockHolderImpl();

    friend class RWLockImpl;
};


namespace
{
    /// Global information about all read locks that query has. It is needed to avoid some type of deadlocks.

    class QueryLockInfo
    {
    private:
        std::mutex mutex;
        std::map<std::string, size_t> queries;

    public:
        void add(const String & query_id)
        {
            std::lock_guard lock(mutex);
            ++queries[query_id];
        }

        void remove(const String & query_id)
        {
            std::lock_guard lock(mutex);
            auto it = queries.find(query_id);
            assert(it != queries.end());
            if (--it->second == 0)
                queries.erase(it);
        }

        void check(const String & query_id)
        {
            std::lock_guard lock(mutex);
            if (queries.count(query_id))
<<<<<<< HEAD
                throw Exception("Deadlock avoided. Client must retry.", ErrorCodes::DEADLOCK_AVOIDED);
=======
                throw Exception("Possible deadlock avoided. Client should retry.", ErrorCodes::DEADLOCK_AVOIDED);
>>>>>>> 85f45747
        }
    };

    QueryLockInfo all_read_locks;
}


RWLockImpl::LockHolder RWLockImpl::getLock(RWLockImpl::Type type, const String & query_id)
{
    Stopwatch watch(CLOCK_MONOTONIC_COARSE);
    CurrentMetrics::Increment waiting_client_increment((type == Read) ? CurrentMetrics::RWLockWaitingReaders
                                                                      : CurrentMetrics::RWLockWaitingWriters);
    auto finalize_metrics = [type, &watch] ()
    {
        ProfileEvents::increment((type == Read) ? ProfileEvents::RWLockAcquiredReadLocks
                                                : ProfileEvents::RWLockAcquiredWriteLocks);
        ProfileEvents::increment((type == Read) ? ProfileEvents::RWLockReadersWaitMilliseconds
                                                : ProfileEvents::RWLockWritersWaitMilliseconds, watch.elapsedMilliseconds());
    };

    GroupsContainer::iterator it_group;
    ClientsContainer::iterator it_client;

    /// This object is placed above unique_lock, because it may lock in destructor.
    LockHolder res;

    std::unique_lock lock(mutex);

    /// Check if the same query is acquiring previously acquired lock
    auto this_thread_id = std::this_thread::get_id();
    auto it_thread = thread_to_holder.find(this_thread_id);

    auto it_query = query_id_to_holder.end();
    if (query_id != RWLockImpl::NO_QUERY)
        it_query = query_id_to_holder.find(query_id);

    bool recursive_by_query_id = false;
    if (it_thread != thread_to_holder.end())
    {
        res = it_thread->second.lock();
    }
    else if (it_query != query_id_to_holder.end())
    {
        recursive_by_query_id = true;
        res = it_query->second.lock();
    }

    if (res)
    {
        /// XXX: it means we can't upgrade lock from read to write - with proper waiting!
        if (type != Read || res->it_group->type != Read)
        {
            if (recursive_by_query_id)
                throw Exception("Attempt to acquire exclusive lock recursively", ErrorCodes::LOGICAL_ERROR);

            /// threads are reused between queries. If lock found by thread_id, it does not necessarily means that it's recursive.
            res.reset();
        }
        else
            return res;
    }

    /** If the query already has any active read lock and tries to acquire another read lock
      *  but it is not in front of the queue and has to wait, deadlock is possible:
      *
      * Example (four queries, two RWLocks - 'a' and 'b'):
      *
      *     --> time -->
      *
      * q1: ra          rb
      * q2:    wa
      * q3:       rb       ra
      * q4:          wb
      *
      * We will throw an exception instead.
      */

    if (type == Type::Write || queue.empty() || queue.back().type == Type::Write)
    {
        if (type == Type::Read && !queue.empty() && queue.back().type == Type::Write && query_id != RWLockImpl::NO_QUERY)
            all_read_locks.check(query_id);

        /// Create new group of clients
        it_group = queue.emplace(queue.end(), type);
    }
    else
    {
        /// Will append myself to last group
        it_group = std::prev(queue.end());

        if (it_group != queue.begin() && query_id != RWLockImpl::NO_QUERY)
            all_read_locks.check(query_id);
    }

    /// Append myself to the end of chosen group
    auto & clients = it_group->clients;
    try
    {
        it_client = clients.emplace(clients.end(), type);
    }
    catch (...)
    {
        /// Remove group if it was the first client in the group and an error occurred
        if (clients.empty())
            queue.erase(it_group);
        throw;
    }

    res.reset(new LockHolderImpl(shared_from_this(), it_group, it_client));

    /// Wait a notification until we will be the only in the group.
    it_group->cv.wait(lock, [&] () { return it_group == queue.begin(); });

    /// Insert myself (weak_ptr to the holder) to threads set to implement recursive lock
    thread_to_holder.emplace(this_thread_id, res);
    res->thread_id = this_thread_id;

    if (query_id != RWLockImpl::NO_QUERY)
    {
        query_id_to_holder.emplace(query_id, res);

        if (type == Type::Read)
            all_read_locks.add(query_id);
    }
    res->query_id = query_id;

    finalize_metrics();
    return res;
}


RWLockImpl::LockHolderImpl::~LockHolderImpl()
{
    std::lock_guard lock(parent->mutex);

    /// Remove weak_ptrs to the holder, since there are no owners of the current lock
    parent->thread_to_holder.erase(thread_id);
    parent->query_id_to_holder.erase(query_id);

    if (*it_client == RWLockImpl::Read && query_id != RWLockImpl::NO_QUERY)
        all_read_locks.remove(query_id);

    /// Removes myself from client list of our group
    it_group->clients.erase(it_client);

    /// Remove the group if we were the last client and notify the next group
    if (it_group->clients.empty())
    {
        auto & parent_queue = parent->queue;
        parent_queue.erase(it_group);

        if (!parent_queue.empty())
            parent_queue.front().cv.notify_all();
    }
}


RWLockImpl::LockHolderImpl::LockHolderImpl(RWLock && parent_, RWLockImpl::GroupsContainer::iterator it_group_,
                                             RWLockImpl::ClientsContainer::iterator it_client_)
    : parent{std::move(parent_)}, it_group{it_group_}, it_client{it_client_},
      active_client_increment{(*it_client == RWLockImpl::Read) ? CurrentMetrics::RWLockActiveReaders
                                                               : CurrentMetrics::RWLockActiveWriters}
{
}

}<|MERGE_RESOLUTION|>--- conflicted
+++ resolved
@@ -86,11 +86,7 @@
         {
             std::lock_guard lock(mutex);
             if (queries.count(query_id))
-<<<<<<< HEAD
-                throw Exception("Deadlock avoided. Client must retry.", ErrorCodes::DEADLOCK_AVOIDED);
-=======
                 throw Exception("Possible deadlock avoided. Client should retry.", ErrorCodes::DEADLOCK_AVOIDED);
->>>>>>> 85f45747
         }
     };
 
