--- conflicted
+++ resolved
@@ -17,19 +17,11 @@
 
 
 MergeTreeIndexGranuleMinMax::MergeTreeIndexGranuleMinMax(const MergeTreeIndexMinMax & index_)
-<<<<<<< HEAD
     : index(index_) {}
-
-MergeTreeIndexGranuleMinMax::MergeTreeIndexGranuleMinMax(
-    const MergeTreeIndexMinMax & index_, std::vector<Range> && parallelogram_)
-    : index(index_), parallelogram(std::move(parallelogram_)) {}
-=======
-    : IMergeTreeIndexGranule(), index(index_), hyperrectangle() {}
 
 MergeTreeIndexGranuleMinMax::MergeTreeIndexGranuleMinMax(
     const MergeTreeIndexMinMax & index_, std::vector<Range> && hyperrectangle_)
-    : IMergeTreeIndexGranule(), index(index_), hyperrectangle(std::move(hyperrectangle_)) {}
->>>>>>> fe1c2ee9
+    : index(index_), parallelogram(std::move(parallelogram_)) {}
 
 void MergeTreeIndexGranuleMinMax::serializeBinary(WriteBuffer & ostr) const
 {
