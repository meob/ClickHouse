#include <Storages/MergeTree/MergedBlockOutputStream.h>
#include <IO/createWriteBufferFromFileBase.h>
#include <Common/escapeForFileName.h>
#include <DataTypes/NestedUtils.h>
#include <DataStreams/MarkInCompressedFile.h>
#include <Common/StringUtils/StringUtils.h>
#include <Common/typeid_cast.h>
#include <Common/MemoryTracker.h>
#include <Poco/File.h>


namespace DB
{

namespace
{

constexpr auto DATA_FILE_EXTENSION = ".bin";
constexpr auto FIXED_MARKS_FILE_EXTENSION = ".mrk";
constexpr auto ADAPTIVE_MARKS_FILE_EXTENSION = ".mrk2";
constexpr auto FIXED_MARK_BYTE_SIZE = sizeof(MarkInCompressedFile);
constexpr auto ADAPTIVE_MARK_BYTE_SIZE = sizeof(MarkInCompressedFile) + sizeof(size_t);

}


/// Implementation of IMergedBlockOutputStream.

IMergedBlockOutputStream::IMergedBlockOutputStream(
    MergeTreeData & storage_,
    size_t min_compress_block_size_,
    size_t max_compress_block_size_,
    CompressionSettings compression_settings_,
    size_t aio_threshold_,
    bool blocks_are_granules_size_,
    const std::vector<size_t> & index_granularity_)
    : storage(storage_)
    , min_compress_block_size(min_compress_block_size_)
    , max_compress_block_size(max_compress_block_size_)
    , aio_threshold(aio_threshold_)
    , compression_settings(compression_settings_)
    , marks_file_extension(storage.index_granularity_bytes == 0 ? FIXED_MARKS_FILE_EXTENSION : ADAPTIVE_MARKS_FILE_EXTENSION)
    , mark_size_in_bytes(storage.index_granularity_bytes == 0 ? FIXED_MARK_BYTE_SIZE : ADAPTIVE_MARK_BYTE_SIZE)
    , blocks_are_granules_size(blocks_are_granules_size_)
    , index_granularity(index_granularity_)
    , compute_granularity(index_granularity.empty())
{
    if (blocks_are_granules_size && !index_granularity.empty())
        throw Exception("Can't take information about index granularity from blocks, when non empty index_granularity specified", ErrorCodes::LOGICAL_ERROR);
}


void IMergedBlockOutputStream::addStreams(
    const String & path,
    const String & name,
    const IDataType & type,
    size_t estimated_size,
    bool skip_offsets)
{
    IDataType::StreamCallback callback = [&] (const IDataType::SubstreamPath & substream_path)
    {
        if (skip_offsets && !substream_path.empty() && substream_path.back().type == IDataType::Substream::ArraySizes)
            return;

        String stream_name = IDataType::getFileNameForStream(name, substream_path);

        /// Shared offsets for Nested type.
        if (column_streams.count(stream_name))
            return;

        column_streams[stream_name] = std::make_unique<ColumnStream>(
            stream_name,
            path + stream_name, DATA_FILE_EXTENSION,
            path + stream_name, marks_file_extension,
            max_compress_block_size,
            compression_settings,
            estimated_size,
            aio_threshold);
    };

    IDataType::SubstreamPath stream_path;
    type.enumerateStreams(callback, stream_path);
}


IDataType::OutputStreamGetter IMergedBlockOutputStream::createStreamGetter(
        const String & name, WrittenOffsetColumns & offset_columns, bool skip_offsets)
{
    return [&, skip_offsets] (const IDataType::SubstreamPath & substream_path) -> WriteBuffer *
    {
        bool is_offsets = !substream_path.empty() && substream_path.back().type == IDataType::Substream::ArraySizes;
        if (is_offsets && skip_offsets)
            return nullptr;

        String stream_name = IDataType::getFileNameForStream(name, substream_path);

        /// Don't write offsets more than one time for Nested type.
        if (is_offsets && offset_columns.count(stream_name))
            return nullptr;

        return &column_streams[stream_name]->compressed;
    };
}

void IMergedBlockOutputStream::fillIndexGranularity(const Block & block)
{
    size_t rows = block.rows();
    size_t index_granularity_for_block;
    if (storage.index_granularity_bytes == 0)
        index_granularity_for_block = storage.index_granularity;
    else
    {
        size_t block_size_in_memory = block.allocatedBytes();
        if (blocks_are_granules_size)
            index_granularity_for_block = rows;
        else
            index_granularity_for_block = std::max(block_size_in_memory / storage.index_granularity_bytes, 1);
    }
    size_t current_row = 0;
    while (current_row < rows)
    {
        index_granularity.push_back(index_granularity_for_block);
        ++current_row;
    }
}

size_t IMergedBlockOutputStream::writeSingleGranule(
    const String & name,
    const IDataType & type,
    const IColumn & column,
    WrittenOffsetColumns & offset_columns,
    bool skip_offsets,
    IDataType::SerializeBinaryBulkStatePtr & serialization_state,
    IDataType::SerializeBinaryBulkSettings & serialize_settings,
    size_t from_row,
    size_t number_of_rows,
    bool write_marks)
{
    if (write_marks)
    {
        /// Write marks.
        type.enumerateStreams([&] (const IDataType::SubstreamPath & substream_path)
        {
            bool is_offsets = !substream_path.empty() && substream_path.back().type == IDataType::Substream::ArraySizes;
            if (is_offsets && skip_offsets)
                return;

            String stream_name = IDataType::getFileNameForStream(name, substream_path);

            /// Don't write offsets more than one time for Nested type.
            if (is_offsets && offset_columns.count(stream_name))
                return;

            ColumnStream & stream = *column_streams[stream_name];

            /// There could already be enough data to compress into the new block.
            if (stream.compressed.offset() >= min_compress_block_size)
                stream.compressed.next();

            writeIntBinary(stream.plain_hashing.count(), stream.marks);
            writeIntBinary(stream.compressed.offset(), stream.marks);
            if (stream.marks_file_extension != FIXED_MARKS_FILE_EXTENSION)
                writeIntBinary(index_granularity, stream.marks);
        }, serialize_settings.path);
    }

    type.serializeBinaryBulkWithMultipleStreams(column, from_row, number_of_rows, serialize_settings, serialization_state);

    /// So that instead of the marks pointing to the end of the compressed block, there were marks pointing to the beginning of the next one.
    type.enumerateStreams([&] (const IDataType::SubstreamPath & substream_path)
    {
        bool is_offsets = !substream_path.empty() && substream_path.back().type == IDataType::Substream::ArraySizes;
        if (is_offsets && skip_offsets)
            return;

        String stream_name = IDataType::getFileNameForStream(name, substream_path);

        /// Don't write offsets more than one time for Nested type.
        if (is_offsets && offset_columns.count(stream_name))
            return;

        column_streams[stream_name]->compressed.nextIfAtEnd();
    }, serialize_settings.path);

    return from_row + number_of_rows;
}

std::pair<size_t, size_t> IMergedBlockOutputStream::writeColumn(
    const String & name,
    const IDataType & type,
    const IColumn & column,
    WrittenOffsetColumns & offset_columns,
    bool skip_offsets,
    IDataType::SerializeBinaryBulkStatePtr & serialization_state,
    size_t from_mark)
{
    auto & settings = storage.context.getSettingsRef();
    IDataType::SerializeBinaryBulkSettings serialize_settings;
    serialize_settings.getter = createStreamGetter(name, offset_columns, skip_offsets);
    serialize_settings.low_cardinality_max_dictionary_size = settings.low_cardinality_max_dictionary_size;
    serialize_settings.low_cardinality_use_single_dictionary_for_part = settings.low_cardinality_use_single_dictionary_for_part != 0;

    size_t total_rows = column.size();
    size_t current_row = 0;
    size_t current_column_mark = from_mark;
    while (current_row < total_rows)
    {
        size_t rows_to_write;
        bool write_marks = true;

        /// If there is `index_offset`, then the first mark goes not immediately, but after this number of rows.
        if (current_row == 0 && index_offset != 0)
        {
            write_marks = false;
            rows_to_write = index_offset;
        }
        else
        {
            if (index_granularity.size() <= current_column_mark)
                throw Exception(
                    "Incorrect size of index granularity expect mark " + toString(current_column_mark) + " totally have marks " + toString(index_granularity.size()),
                    ErrorCodes::LOGICAL_ERROR);

            rows_to_write = index_granularity[current_column_mark];
        }

        current_row = writeSingleGranule(
            name,
            type,
            column,
            offset_columns,
            skip_offsets,
            serialization_state,
            serialize_settings,
            current_row,
            rows_to_write,
            write_marks
        );

        current_column_mark++;
    }

    /// Memoize offsets for Nested types, that are already written. They will not be written again for next columns of Nested structure.
    type.enumerateStreams([&] (const IDataType::SubstreamPath & substream_path)
    {
        bool is_offsets = !substream_path.empty() && substream_path.back().type == IDataType::Substream::ArraySizes;
        if (is_offsets)
        {
            String stream_name = IDataType::getFileNameForStream(name, substream_path);
            offset_columns.insert(stream_name);
        }
    }, serialize_settings.path);

    return std::make_pair(current_column_mark - from_mark - 1, current_row - total_rows);
}


/// Implementation of IMergedBlockOutputStream::ColumnStream.

IMergedBlockOutputStream::ColumnStream::ColumnStream(
    const String & escaped_column_name_,
    const String & data_path,
    const std::string & data_file_extension_,
    const std::string & marks_path,
    const std::string & marks_file_extension_,
    size_t max_compress_block_size,
    CompressionSettings compression_settings,
    size_t estimated_size,
    size_t aio_threshold) :
    escaped_column_name(escaped_column_name_),
    data_file_extension{data_file_extension_},
    marks_file_extension{marks_file_extension_},
    plain_file(createWriteBufferFromFileBase(data_path + data_file_extension, estimated_size, aio_threshold, max_compress_block_size)),
    plain_hashing(*plain_file), compressed_buf(plain_hashing, compression_settings), compressed(compressed_buf),
    marks_file(marks_path + marks_file_extension, 4096, O_TRUNC | O_CREAT | O_WRONLY), marks(marks_file)
{
}

void IMergedBlockOutputStream::ColumnStream::finalize()
{
    compressed.next();
    plain_file->next();
    marks.next();
}

void IMergedBlockOutputStream::ColumnStream::sync()
{
    plain_file->sync();
    marks_file.sync();
}

void IMergedBlockOutputStream::ColumnStream::addToChecksums(MergeTreeData::DataPart::Checksums & checksums)
{
    String name = escaped_column_name;

    checksums.files[name + data_file_extension].is_compressed = true;
    checksums.files[name + data_file_extension].uncompressed_size = compressed.count();
    checksums.files[name + data_file_extension].uncompressed_hash = compressed.getHash();
    checksums.files[name + data_file_extension].file_size = plain_hashing.count();
    checksums.files[name + data_file_extension].file_hash = plain_hashing.getHash();

    checksums.files[name + marks_file_extension].file_size = marks.count();
    checksums.files[name + marks_file_extension].file_hash = marks.getHash();
}


/// Implementation of MergedBlockOutputStream.

MergedBlockOutputStream::MergedBlockOutputStream(
    MergeTreeData & storage_,
    String part_path_,
    const NamesAndTypesList & columns_list_,
    CompressionSettings compression_settings,
    bool blocks_are_granules_size_,
    const std::vector<size_t> & index_granularity_)
    : IMergedBlockOutputStream(
        storage_, storage_.context.getSettings().min_compress_block_size,
        storage_.context.getSettings().max_compress_block_size, compression_settings,
        storage_.context.getSettings().min_bytes_to_use_direct_io,
        blocks_are_granules_size_,
        index_granularity_),
    columns_list(columns_list_), part_path(part_path_)
{
    init();
    for (const auto & it : columns_list)
        addStreams(part_path, it.name, *it.type, 0, false);
}

MergedBlockOutputStream::MergedBlockOutputStream(
    MergeTreeData & storage_,
    String part_path_,
    const NamesAndTypesList & columns_list_,
    CompressionSettings compression_settings,
    const MergeTreeData::DataPart::ColumnToSize & merged_column_to_size_,
    size_t aio_threshold_,
    bool blocks_are_granules_size_,
    const std::vector<size_t> & index_granularity_)
    : IMergedBlockOutputStream(
        storage_, storage_.context.getSettings().min_compress_block_size,
        storage_.context.getSettings().max_compress_block_size, compression_settings,
        aio_threshold_, blocks_are_granules_size_, index_granularity_),
    columns_list(columns_list_), part_path(part_path_)
{
    init();

    /// If summary size is more than threshold than we will use AIO
    size_t total_size = 0;
    if (aio_threshold > 0)
    {
        for (const auto & it : columns_list)
        {
            auto it2 = merged_column_to_size_.find(it.name);
            if (it2 != merged_column_to_size_.end())
                total_size += it2->second;
        }
    }

    for (const auto & it : columns_list)
        addStreams(part_path, it.name, *it.type, total_size, false);
}

std::string MergedBlockOutputStream::getPartPath() const
{
    return part_path;
}

/// If data is pre-sorted.
void MergedBlockOutputStream::write(const Block & block)
{
    writeImpl(block, nullptr);
}

/** If the data is not sorted, but we pre-calculated the permutation, after which they will be sorted.
    * This method is used to save RAM, since you do not need to keep two blocks at once - the source and the sorted.
    */
void MergedBlockOutputStream::writeWithPermutation(const Block & block, const IColumn::Permutation * permutation)
{
    writeImpl(block, permutation);
}

void MergedBlockOutputStream::writeSuffix()
{
    throw Exception("Method writeSuffix is not supported by MergedBlockOutputStream", ErrorCodes::NOT_IMPLEMENTED);
}

void MergedBlockOutputStream::writeSuffixAndFinalizePart(
        MergeTreeData::MutableDataPartPtr & new_part,
        const NamesAndTypesList * total_column_list,
        MergeTreeData::DataPart::Checksums * additional_column_checksums)
{
    /// Finish columns serialization.
    if (!serialization_states.empty())
    {
        auto & settings = storage.context.getSettingsRef();
        IDataType::SerializeBinaryBulkSettings serialize_settings;
        serialize_settings.low_cardinality_max_dictionary_size = settings.low_cardinality_max_dictionary_size;
        serialize_settings.low_cardinality_use_single_dictionary_for_part = settings.low_cardinality_use_single_dictionary_for_part != 0;
        WrittenOffsetColumns offset_columns;
        auto it = columns_list.begin();
        for (size_t i = 0; i < columns_list.size(); ++i, ++it)
        {
            serialize_settings.getter = createStreamGetter(it->name, offset_columns, false);
            it->type->serializeBinaryBulkStateSuffix(serialize_settings, serialization_states[i]);
        }
    }

    if (!total_column_list)
        total_column_list = &columns_list;

    /// Finish write and get checksums.
    MergeTreeData::DataPart::Checksums checksums;

    if (additional_column_checksums)
        checksums = std::move(*additional_column_checksums);

    if (index_stream)
    {
        index_stream->next();
        checksums.files["primary.idx"].file_size = index_stream->count();
        checksums.files["primary.idx"].file_hash = index_stream->getHash();
        index_stream = nullptr;
    }

    for (ColumnStreams::iterator it = column_streams.begin(); it != column_streams.end(); ++it)
    {
        it->second->finalize();
        it->second->addToChecksums(checksums);
    }

    column_streams.clear();

    if (storage.format_version >= MERGE_TREE_DATA_MIN_FORMAT_VERSION_WITH_CUSTOM_PARTITIONING)
    {
        new_part->partition.store(storage, part_path, checksums);
        if (new_part->minmax_idx.initialized)
            new_part->minmax_idx.store(storage, part_path, checksums);
        else if (rows_count)
            throw Exception("MinMax index was not initialized for new non-empty part " + new_part->name
                + ". It is a bug.", ErrorCodes::LOGICAL_ERROR);

        WriteBufferFromFile count_out(part_path + "count.txt", 4096);
        HashingWriteBuffer count_out_hashing(count_out);
        writeIntText(rows_count, count_out_hashing);
        count_out_hashing.next();
        checksums.files["count.txt"].file_size = count_out_hashing.count();
        checksums.files["count.txt"].file_hash = count_out_hashing.getHash();
    }

    {
        /// Write a file with a description of columns.
        WriteBufferFromFile out(part_path + "columns.txt", 4096);
        total_column_list->writeText(out);
    }

    {
        /// Write file with checksums.
        WriteBufferFromFile out(part_path + "checksums.txt", 4096);
        checksums.write(out);
    }

    new_part->rows_count = rows_count;
    new_part->marks_count = current_mark;
    new_part->modification_time = time(nullptr);
    new_part->columns = *total_column_list;
    new_part->index.assign(std::make_move_iterator(index_columns.begin()), std::make_move_iterator(index_columns.end()));
    new_part->checksums = checksums;
    new_part->bytes_on_disk = MergeTreeData::DataPart::calculateTotalSizeOnDisk(new_part->getFullPath());
    new_part->marks_file_extension = marks_file_extension;
    new_part->marks_index_granularity.swap(index_granularity);
    new_part->mark_size_in_bytes = mark_size_in_bytes;
}

void MergedBlockOutputStream::init()
{
    Poco::File(part_path).createDirectories();

    if (storage.hasPrimaryKey())
    {
        index_file_stream = std::make_unique<WriteBufferFromFile>(
            part_path + "primary.idx", DBMS_DEFAULT_BUFFER_SIZE, O_TRUNC | O_CREAT | O_WRONLY);
        index_stream = std::make_unique<HashingWriteBuffer>(*index_file_stream);
    }
}


void MergedBlockOutputStream::writeImpl(const Block & block, const IColumn::Permutation * permutation)
{
    block.checkNumberOfRows();
    size_t rows = block.rows();

    /// Fill index granularity for this block
    /// if it's unknown (in case of insert data or horizontal merge,
    /// but not in case of vertical merge)
    if (compute_granularity)
        fillIndexGranularity(block);

    /// The set of written offset columns so that you do not write shared offsets of nested structures columns several times
    WrittenOffsetColumns offset_columns;

    auto primary_key_column_names = storage.primary_key_columns;

    /// Here we will add the columns related to the Primary Key, then write the index.
    std::vector<ColumnWithTypeAndName> primary_key_columns(primary_key_column_names.size());
    std::map<String, size_t> primary_key_column_name_to_position;

    for (size_t i = 0, size = primary_key_column_names.size(); i < size; ++i)
    {
        const auto & name = primary_key_column_names[i];

        if (!primary_key_column_name_to_position.emplace(name, i).second)
            throw Exception("Primary key contains duplicate columns", ErrorCodes::BAD_ARGUMENTS);

        primary_key_columns[i] = block.getByName(name);

        /// Reorder primary key columns in advance and add them to `primary_key_columns`.
        if (permutation)
            primary_key_columns[i].column = primary_key_columns[i].column->permute(*permutation, 0);
    }

    if (index_columns.empty())
    {
        index_columns.resize(primary_key_column_names.size());
        for (size_t i = 0, size = primary_key_column_names.size(); i < size; ++i)
            index_columns[i] = primary_key_columns[i].column->cloneEmpty();
    }

    if (serialization_states.empty())
    {
        serialization_states.reserve(columns_list.size());
        WrittenOffsetColumns tmp_offset_columns;
        IDataType::SerializeBinaryBulkSettings settings;

        for (const auto & col : columns_list)
        {
            settings.getter = createStreamGetter(col.name, tmp_offset_columns, false);
            serialization_states.emplace_back(nullptr);
            col.type->serializeBinaryBulkStatePrefix(settings, serialization_states.back());
        }
    }

    size_t new_index_offset = 0;
    /// Now write the data.
    auto it = columns_list.begin();
    for (size_t i = 0; i < columns_list.size(); ++i, ++it)
    {
        const ColumnWithTypeAndName & column = block.getByName(it->name);

        if (permutation)
        {
            auto primary_column_it = primary_key_column_name_to_position.find(it->name);
            if (primary_key_column_name_to_position.end() != primary_column_it)
            {
<<<<<<< HEAD
                auto & primary_column = *primary_columns[primary_column_it->second].column;
                std::tie(std::ignore, new_index_offset) = writeColumn(column.name, *column.type, primary_column, offset_columns, false, serialization_states[i], current_mark);
=======
                auto & primary_column = *primary_key_columns[primary_column_it->second].column;
                writeData(column.name, *column.type, primary_column, offset_columns, false, serialization_states[i]);
>>>>>>> cec49357
            }
            else
            {
                /// We rearrange the columns that are not included in the primary key here; Then the result is released - to save RAM.
                ColumnPtr permuted_column = column.column->permute(*permutation, 0);
                std::tie(std::ignore, new_index_offset) = writeColumn(column.name, *column.type, *permuted_column, offset_columns, false, serialization_states[i], current_mark);
            }
        }
        else
        {
            std::tie(std::ignore, new_index_offset) = writeColumn(column.name, *column.type, *column.column, offset_columns, false, serialization_states[i], current_mark);
        }
    }

    rows_count += rows;

    {
        /** While filling index (index_columns), disable memory tracker.
          * Because memory is allocated here (maybe in context of INSERT query),
          *  but then freed in completely different place (while merging parts), where query memory_tracker is not available.
          * And otherwise it will look like excessively growing memory consumption in context of query.
          *  (observed in long INSERT SELECTs)
          */
        auto temporarily_disable_memory_tracker = getCurrentMemoryTrackerActionLock();

        /// Write index. The index contains Primary Key value for each `index_granularity` row.
        for (size_t i = index_offset; i < rows; i += index_granularity[current_mark])
        {
            if (storage.hasPrimaryKey())
            {
                for (size_t j = 0, size = primary_key_columns.size(); j < size; ++j)
                {
                    const IColumn & primary_column = *primary_key_columns[j].column.get();
                    index_columns[j]->insertFrom(primary_column, i);
                    primary_key_columns[j].type->serializeBinary(primary_column, i, *index_stream);
                }
            }

            ++current_mark;
        }
    }

    index_offset = new_index_offset;
}


/// Implementation of MergedColumnOnlyOutputStream.

MergedColumnOnlyOutputStream::MergedColumnOnlyOutputStream(
    MergeTreeData & storage_, const Block & header_, String part_path_, bool sync_,
    CompressionSettings compression_settings, bool skip_offsets_,
    WrittenOffsetColumns & already_written_offset_columns,
    const std::vector<size_t> & index_granularity_)
    : IMergedBlockOutputStream(
        storage_, storage_.context.getSettings().min_compress_block_size,
        storage_.context.getSettings().max_compress_block_size, compression_settings,
        storage_.context.getSettings().min_bytes_to_use_direct_io,
        false,
        index_granularity_),
    header(header_), part_path(part_path_), sync(sync_), skip_offsets(skip_offsets_),
    already_written_offset_columns(already_written_offset_columns)
{
    if (index_granularity.empty())
        throw Exception("Can't write column without information about part index granularity", ErrorCodes::LOGICAL_ERROR);
}

void MergedColumnOnlyOutputStream::write(const Block & block)
{
    if (!initialized)
    {
        column_streams.clear();
        serialization_states.clear();
        serialization_states.reserve(block.columns());
        WrittenOffsetColumns tmp_offset_columns;
        IDataType::SerializeBinaryBulkSettings settings;

        for (size_t i = 0; i < block.columns(); ++i)
        {
            const auto & col = block.safeGetByPosition(i);

            addStreams(part_path, col.name, *col.type, 0, skip_offsets);
            serialization_states.emplace_back(nullptr);
            settings.getter = createStreamGetter(col.name, tmp_offset_columns, false);
            col.type->serializeBinaryBulkStatePrefix(settings, serialization_states.back());
        }

        initialized = true;
    }

    size_t new_index_offset = 0;
    size_t new_current_mark = 0;
    WrittenOffsetColumns offset_columns = already_written_offset_columns;
    for (size_t i = 0; i < block.columns(); ++i)
    {
        const ColumnWithTypeAndName & column = block.safeGetByPosition(i);
        std::tie(new_current_mark, new_index_offset) = writeColumn(column.name, *column.type, *column.column, offset_columns, skip_offsets, serialization_states[i], current_mark);
    }

    index_offset = new_index_offset;
    current_mark = new_current_mark;
}

void MergedColumnOnlyOutputStream::writeSuffix()
{
    throw Exception("Method writeSuffix is not supported by MergedColumnOnlyOutputStream", ErrorCodes::NOT_IMPLEMENTED);
}

MergeTreeData::DataPart::Checksums MergedColumnOnlyOutputStream::writeSuffixAndGetChecksums()
{
    /// Finish columns serialization.
    auto & settings = storage.context.getSettingsRef();
    IDataType::SerializeBinaryBulkSettings serialize_settings;
    serialize_settings.low_cardinality_max_dictionary_size = settings.low_cardinality_max_dictionary_size;
    serialize_settings.low_cardinality_use_single_dictionary_for_part = settings.low_cardinality_use_single_dictionary_for_part != 0;

    for (size_t i = 0, size = header.columns(); i < size; ++i)
    {
        auto & column = header.getByPosition(i);
        serialize_settings.getter = createStreamGetter(column.name, already_written_offset_columns, skip_offsets);
        column.type->serializeBinaryBulkStateSuffix(serialize_settings, serialization_states[i]);
    }

    MergeTreeData::DataPart::Checksums checksums;

    for (auto & column_stream : column_streams)
    {
        column_stream.second->finalize();
        if (sync)
            column_stream.second->sync();

        column_stream.second->addToChecksums(checksums);
    }

    column_streams.clear();
    serialization_states.clear();
    initialized = false;

    return checksums;
}

}<|MERGE_RESOLUTION|>--- conflicted
+++ resolved
@@ -550,13 +550,8 @@
             auto primary_column_it = primary_key_column_name_to_position.find(it->name);
             if (primary_key_column_name_to_position.end() != primary_column_it)
             {
-<<<<<<< HEAD
-                auto & primary_column = *primary_columns[primary_column_it->second].column;
+                auto & primary_column = *primary_key_columns[primary_column_it->second].column;
                 std::tie(std::ignore, new_index_offset) = writeColumn(column.name, *column.type, primary_column, offset_columns, false, serialization_states[i], current_mark);
-=======
-                auto & primary_column = *primary_key_columns[primary_column_it->second].column;
-                writeData(column.name, *column.type, primary_column, offset_columns, false, serialization_states[i]);
->>>>>>> cec49357
             }
             else
             {
