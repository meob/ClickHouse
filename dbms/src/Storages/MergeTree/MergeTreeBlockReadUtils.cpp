--- conflicted
+++ resolved
@@ -241,16 +241,6 @@
 
     if (check_columns)
     {
-<<<<<<< HEAD
-=======
-        /// Under owned_data_part->columns_lock we check that all requested columns are of the same type as in the table.
-        /// This may be not true in case of ALTER MODIFY.
-        if (!pre_column_names.empty())
-            storage.check(data_part->getColumns(), pre_column_names);
-        if (!column_names.empty())
-            storage.check(data_part->getColumns(), column_names);
-
->>>>>>> 94b52c08
         const NamesAndTypesList & physical_columns = storage.getColumns().getAllPhysical();
         result.pre_columns = physical_columns.addTypes(pre_column_names);
         result.columns = physical_columns.addTypes(column_names);
