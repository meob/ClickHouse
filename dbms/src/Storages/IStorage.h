#pragma once

#include <Core/Names.h>
#include <Core/QueryProcessingStage.h>
#include <DataStreams/IBlockStream_fwd.h>
#include <Databases/IDatabase.h>
#include <Interpreters/CancellationCode.h>
#include <Storages/IStorage_fwd.h>
#include <Storages/SelectQueryInfo.h>
#include <Storages/TableStructureLockHolder.h>
#include <Common/ActionLock.h>
#include <Common/Exception.h>
#include <Common/RWLock.h>

#include <optional>
#include <shared_mutex>


namespace DB
{

namespace ErrorCodes
{
    extern const int TABLE_IS_DROPPED;
    extern const int NOT_IMPLEMENTED;
}

class Context;

using StorageActionBlockType = size_t;

class ASTCreateQuery;

struct Settings;

class AlterCommands;
class MutationCommands;
class PartitionCommands;


/** Storage. Describes the table. Responsible for
  * - storage of the table data;
  * - the definition in which files (or not in files) the data is stored;
  * - data lookups and appends;
  * - data storage structure (compression, etc.)
  * - concurrent access to data (locks, etc.)
  */
class IStorage : public std::enable_shared_from_this<IStorage>
{
public:
    IStorage() = default;
    explicit IStorage(ColumnsDescription columns_);

    virtual ~IStorage() = default;
    IStorage(const IStorage &) = delete;
    IStorage & operator=(const IStorage &) = delete;

    /// The main name of the table type (for example, StorageMergeTree).
    virtual std::string getName() const = 0;

    /// The name of the table.
    virtual std::string getTableName() const = 0;
    virtual std::string getDatabaseName() const { return {}; }  // FIXME: should be an abstract method!

    /// Returns true if the storage receives data from a remote server or servers.
    virtual bool isRemote() const { return false; }

    /// Returns true if the storage supports queries with the SAMPLE section.
    virtual bool supportsSampling() const { return false; }

    /// Returns true if the storage supports queries with the FINAL section.
    virtual bool supportsFinal() const { return false; }

    /// Returns true if the storage supports queries with the PREWHERE section.
    virtual bool supportsPrewhere() const { return false; }

    /// Returns true if the storage replicates SELECT, INSERT and ALTER commands among replicas.
    virtual bool supportsReplication() const { return false; }

    /// Returns true if the storage supports deduplication of inserted data blocks.
    virtual bool supportsDeduplication() const { return false; }


public: /// thread-unsafe part. lockStructure must be acquired
    const ColumnsDescription & getColumns() const;
    void setColumns(ColumnsDescription columns_);

    const IndicesDescription & getIndices() const;
    void setIndices(IndicesDescription indices_);

    /// NOTE: these methods should include virtual columns,
    ///       but should NOT include ALIAS columns (they are treated separately).
    virtual NameAndTypePair getColumn(const String & column_name) const;
    virtual bool hasColumn(const String & column_name) const;

    Block getSampleBlock() const;
    Block getSampleBlockNonMaterialized() const;
    Block getSampleBlockForColumns(const Names & column_names) const; /// including virtual and alias columns.

    /// Verify that all the requested names are in the table and are set correctly:
    /// list of names is not empty and the names do not repeat.
    void check(const Names & column_names) const;

    /// Check that all the requested names are in the table and have the correct types.
    void check(const NamesAndTypesList & columns) const;

    /// Check that all names from the intersection of `names` and `columns` are in the table and have the same types.
    void check(const NamesAndTypesList & columns, const Names & column_names) const;

    /// Check that the data block contains all the columns of the table with the correct types,
    /// contains only the columns of the table, and all the columns are different.
    /// If |need_all| is set, then checks that all the columns of the table are in the block.
    void check(const Block & block, bool need_all = false) const;

private:
    ColumnsDescription columns;
    IndicesDescription indices;

public:
    /// Acquire this lock if you need the table structure to remain constant during the execution of
    /// the query. If will_add_new_data is true, this means that the query will add new data to the table
    /// (INSERT or a parts merge).
    TableStructureReadLockHolder lockStructureForShare(bool will_add_new_data, const String & query_id);

    /// Acquire this lock at the start of ALTER to lock out other ALTERs and make sure that only you
    /// can modify the table structure. It can later be upgraded to the exclusive lock.
    TableStructureWriteLockHolder lockAlterIntention(const String & query_id);

    /// Upgrade alter intention lock and make sure that no new data is inserted into the table.
    /// This is used by the ALTER MODIFY of the MergeTree storage to consistently determine
    /// the set of parts that needs to be altered.
    void lockNewDataStructureExclusively(TableStructureWriteLockHolder & lock_holder, const String & query_id);

    /// Upgrade alter intention lock to the full exclusive structure lock. This is done by ALTER queries
    /// to ensure that no other query uses the table structure and it can be safely changed.
    void lockStructureExclusively(TableStructureWriteLockHolder & lock_holder, const String & query_id);

    /// Acquire the full exclusive lock immediately. No other queries can run concurrently.
    TableStructureWriteLockHolder lockExclusively(const String & query_id);

    /** Returns stage to which query is going to be processed in read() function.
      * (Normally, the function only reads the columns from the list, but in other cases,
      *  for example, the request can be partially processed on a remote server.)
      */
    virtual QueryProcessingStage::Enum getQueryProcessingStage(const Context &) const { return QueryProcessingStage::FetchColumns; }

    /** Read a set of columns from the table.
      * Accepts a list of columns to read, as well as a description of the query,
      *  from which information can be extracted about how to retrieve data
      *  (indexes, locks, etc.)
      * Returns a stream with which you can read data sequentially
      *  or multiple streams for parallel data reading.
      * The `processed_stage` must be the result of getQueryProcessingStage() function.
      *
      * context contains settings for one query.
      * Usually Storage does not care about these settings, since they are used in the interpreter.
      * But, for example, for distributed query processing, the settings are passed to the remote server.
      *
      * num_streams - a recommendation, how many streams to return,
      *  if the storage can return a different number of streams.
      *
      * It is guaranteed that the structure of the table will not change over the lifetime of the returned streams (that is, there will not be ALTER, RENAME and DROP).
      */
    virtual BlockInputStreams read(
        const Names & /*column_names*/,
        const SelectQueryInfo & /*query_info*/,
        const Context & /*context*/,
        QueryProcessingStage::Enum /*processed_stage*/,
        size_t /*max_block_size*/,
        unsigned /*num_streams*/)
    {
        throw Exception("Method read is not supported by storage " + getName(), ErrorCodes::NOT_IMPLEMENTED);
    }

    /** Writes the data to a table.
      * Receives a description of the query, which can contain information about the data write method.
      * Returns an object by which you can write data sequentially.
      *
      * It is guaranteed that the table structure will not change over the lifetime of the returned streams (that is, there will not be ALTER, RENAME and DROP).
      */
    virtual BlockOutputStreamPtr write(
        const ASTPtr & /*query*/,
        const Context & /*context*/)
    {
        throw Exception("Method write is not supported by storage " + getName(), ErrorCodes::NOT_IMPLEMENTED);
    }

    /** Delete the table data. Called before deleting the directory with the data.
      * The method can be called only after detaching table from Context (when no queries are performed with table).
      * The table is not usable during and after call to this method.
      * If you do not need any action other than deleting the directory with data, you can leave this method blank.
      */
    virtual void drop() {}

    /** Clear the table data and leave it empty.
      * Must be called under lockForAlter.
      */
    virtual void truncate(const ASTPtr & /*query*/, const Context & /* context */)
    {
        throw Exception("Truncate is not supported by storage " + getName(), ErrorCodes::NOT_IMPLEMENTED);
    }

    /** Rename the table.
      * Renaming a name in a file with metadata, the name in the list of tables in the RAM, is done separately.
      * In this function, you need to rename the directory with the data, if any.
      * Called when the table structure is locked for write.
      */
    virtual void rename(const String & /*new_path_to_db*/, const String & /*new_database_name*/, const String & /*new_table_name*/)
    {
        throw Exception("Method rename is not supported by storage " + getName(), ErrorCodes::NOT_IMPLEMENTED);
    }

    /** ALTER tables in the form of column changes that do not affect the change to Storage or its parameters.
      * This method must fully execute the ALTER query, taking care of the locks itself.
      * To update the table metadata on disk, this method should call InterpreterAlterQuery::updateMetadata.
      */
    virtual void alter(const AlterCommands & params, const String & database_name, const String & table_name, const Context & context, TableStructureWriteLockHolder & table_lock_holder);

    /** ALTER tables with regard to its partitions.
      * Should handle locks for each command on its own.
      */
    virtual void alterPartition(const ASTPtr & /* query */, const PartitionCommands & /* commands */, const Context & /* context */)
    {
        throw Exception("Partition operations are not supported by storage " + getName(), ErrorCodes::NOT_IMPLEMENTED);
    }

    /** Perform any background work. For example, combining parts in a MergeTree type table.
      * Returns whether any work has been done.
      */
    virtual bool optimize(const ASTPtr & /*query*/, const ASTPtr & /*partition*/, bool /*final*/, bool /*deduplicate*/, const Context & /*context*/)
    {
        throw Exception("Method optimize is not supported by storage " + getName(), ErrorCodes::NOT_IMPLEMENTED);
    }

    /// Mutate the table contents
    virtual void mutate(const MutationCommands &, const Context &)
    {
        throw Exception("Mutations are not supported by storage " + getName(), ErrorCodes::NOT_IMPLEMENTED);
    }

    /// Move part between disks
    virtual void move(const String & /*part_name*/, const String & /*destination_disk_name*/)
    {
        throw Exception("Moves are not supported by storage " + getName(), ErrorCodes::NOT_IMPLEMENTED);
    }

    /// Cancel a mutation.
    virtual CancellationCode killMutation(const String & /*mutation_id*/)
    {
        throw Exception("Mutations are not supported by storage " + getName(), ErrorCodes::NOT_IMPLEMENTED);
    }

    /** If the table have to do some complicated work on startup,
      *  that must be postponed after creation of table object
      *  (like launching some background threads),
      *  do it in this method.
      * You should call this method after creation of object.
      * By default, does nothing.
      * Cannot be called simultaneously by multiple threads.
      */
    virtual void startup() {}

    /** If the table have to do some complicated work when destroying an object - do it in advance.
      * For example, if the table contains any threads for background work - ask them to complete and wait for completion.
      * By default, does nothing.
      * Can be called simultaneously from different threads, even after a call to drop().
      */
    virtual void shutdown() {}

    /// Asks table to stop executing some action identified by action_type
    /// If table does not support such type of lock, and empty lock is returned
    virtual ActionLock getActionLock(StorageActionBlockType /* action_type */)
    {
        return {};
    }

    bool is_dropped{false};

    /// Does table support index for IN sections
    virtual bool supportsIndexForIn() const { return false; }

    /// Provides a hint that the storage engine may evaluate the IN-condition by using an index.
    virtual bool mayBenefitFromIndexForIn(const ASTPtr & /* left_in_operand */, const Context & /* query_context */) const { return false; }

    /// Checks validity of the data
    virtual bool checkData() const { throw Exception("Check query is not supported for " + getName() + " storage", ErrorCodes::NOT_IMPLEMENTED); }

    /// Checks that table could be dropped right now
    /// Otherwise - throws an exception with detailed information.
    /// We do not use mutex because it is not very important that the size could change during the operation.
    virtual void checkTableCanBeDropped() const {}

    /// Checks that Partition could be dropped right now
    /// Otherwise - throws an exception with detailed information.
    /// We do not use mutex because it is not very important that the size could change during the operation.
    virtual void checkPartitionCanBeDropped(const ASTPtr & /*partition*/) {}

    /** Notify engine about updated dependencies for this storage. */
    virtual void updateDependencies() {}

    /// Returns data path if storage supports it, empty vector otherwise.
    virtual Strings getDataPaths() const { return {}; }

    /// Returns ASTExpressionList of partition key expression for storage or nullptr if there is none.
    virtual ASTPtr getPartitionKeyAST() const { return nullptr; }

    /// Returns ASTExpressionList of sorting key expression for storage or nullptr if there is none.
    virtual ASTPtr getSortingKeyAST() const { return nullptr; }

    /// Returns ASTExpressionList of primary key expression for storage or nullptr if there is none.
    virtual ASTPtr getPrimaryKeyAST() const { return nullptr; }

    /// Returns sampling expression AST for storage or nullptr if there is none.
    virtual ASTPtr getSamplingKeyAST() const { return nullptr; }

    /// Returns additional columns that need to be read to calculate partition key.
    virtual Names getColumnsRequiredForPartitionKey() const { return {}; }

    /// Returns additional columns that need to be read to calculate sorting key.
    virtual Names getColumnsRequiredForSortingKey() const { return {}; }

    /// Returns additional columns that need to be read to calculate primary key.
    virtual Names getColumnsRequiredForPrimaryKey() const { return {}; }

    /// Returns additional columns that need to be read to calculate sampling key.
    virtual Names getColumnsRequiredForSampling() const { return {}; }

    /// Returns additional columns that need to be read for FINAL to work.
    virtual Names getColumnsRequiredForFinal() const { return {}; }

<<<<<<< HEAD
    /// Returns storage policy if table supports it
    virtual StoragePolicyPtr getStoragePolicy() const { return {}; }

    using ITableDeclaration::ITableDeclaration;
    using std::enable_shared_from_this<IStorage>::shared_from_this;
=======
protected:
    /// Returns whether the column is virtual - by default all columns are real.
    /// Initially reserved virtual column name may be shadowed by real column.
    /// Returns false even for non-existent non-virtual columns.
    virtual bool isVirtualColumn(const String & /* column_name */) const { return false; }
>>>>>>> 00a1ac64

private:
    /// You always need to take the next three locks in this order.

    /// If you hold this lock exclusively, you can be sure that no other structure modifying queries
    /// (e.g. ALTER, DROP) are concurrently executing. But queries that only read table structure
    /// (e.g. SELECT, INSERT) can continue to execute.
    mutable RWLock alter_intention_lock = RWLockImpl::create();

    /// It is taken for share for the entire INSERT query and the entire merge of the parts (for MergeTree).
    /// ALTER COLUMN queries acquire an exclusive lock to ensure that no new parts with the old structure
    /// are added to the table and thus the set of parts to modify doesn't change.
    mutable RWLock new_data_structure_lock = RWLockImpl::create();

    /// Lock for the table column structure (names, types, etc.) and data path.
    /// It is taken in exclusive mode by queries that modify them (e.g. RENAME, ALTER and DROP)
    /// and in share mode by other queries.
    mutable RWLock structure_lock = RWLockImpl::create();
};

}<|MERGE_RESOLUTION|>--- conflicted
+++ resolved
@@ -328,19 +328,14 @@
     /// Returns additional columns that need to be read for FINAL to work.
     virtual Names getColumnsRequiredForFinal() const { return {}; }
 
-<<<<<<< HEAD
     /// Returns storage policy if table supports it
     virtual StoragePolicyPtr getStoragePolicy() const { return {}; }
 
-    using ITableDeclaration::ITableDeclaration;
-    using std::enable_shared_from_this<IStorage>::shared_from_this;
-=======
 protected:
     /// Returns whether the column is virtual - by default all columns are real.
     /// Initially reserved virtual column name may be shadowed by real column.
     /// Returns false even for non-existent non-virtual columns.
     virtual bool isVirtualColumn(const String & /* column_name */) const { return false; }
->>>>>>> 00a1ac64
 
 private:
     /// You always need to take the next three locks in this order.
