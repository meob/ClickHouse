--- conflicted
+++ resolved
@@ -339,18 +339,8 @@
         {
             auto emplace_result = key_getter.emplaceKey(map, i, pool);
 
-<<<<<<< HEAD
-            if (emplace_result.isInserted())
+            if (emplace_result.isInserted() || emplace_result.getMapped().overwrite)
                 new (&emplace_result.getMapped()) typename Map::mapped_type(stored_block, i);
-=======
-            if (inserted)
-            {
-                KeyGetter::onNewKey(it->first, pool);
-                new (&it->second) typename Map::mapped_type(stored_block, i);
-            }
-            else if (it->second.overwrite)
-                new (&it->second) typename Map::mapped_type(stored_block, i);
->>>>>>> af81d3cf
         }
     };
 
@@ -502,28 +492,10 @@
 
     if (kind != ASTTableJoin::Kind::Cross)
     {
-<<<<<<< HEAD
-        /// Fill the hash table.
-        if (!getFullness(kind))
-        {
-            if (strictness == ASTTableJoin::Strictness::Any)
-                insertFromBlockImpl<ASTTableJoin::Strictness::Any>(type, maps_any, rows, key_columns, key_sizes, stored_block, null_map, pool);
-            else
-                insertFromBlockImpl<ASTTableJoin::Strictness::All>(type, maps_all, rows, key_columns, key_sizes, stored_block, null_map, pool);
-        }
-        else
-        {
-            if (strictness == ASTTableJoin::Strictness::Any)
-                insertFromBlockImpl<ASTTableJoin::Strictness::Any>(type, maps_any_full, rows, key_columns, key_sizes, stored_block, null_map, pool);
-            else
-                insertFromBlockImpl<ASTTableJoin::Strictness::All>(type, maps_all_full, rows, key_columns, key_sizes, stored_block, null_map, pool);
-        }
-=======
         dispatch([&](auto, auto strictness_, auto & map)
         {
             insertFromBlockImpl<strictness_>(type, map, rows, key_columns, keys_size, key_sizes, stored_block, null_map, pool);
         });
->>>>>>> af81d3cf
     }
 
     return limits.check(getTotalRowCount(), getTotalByteCount(), "JOIN", ErrorCodes::SET_SIZE_LIMIT_EXCEEDED);
@@ -645,16 +617,9 @@
 
                 if (find_result.isFound())
                 {
-<<<<<<< HEAD
-                    auto & mapped = find_result.getMapped();
-                    mapped.setUsed();
-                    Adder<KIND, STRICTNESS, Map>::addFound(
-                        mapped, num_columns_to_add, added_columns, i, filter.get(), current_offset, offsets_to_replicate.get(), right_indexes);
-=======
                     it->second.setUsed();
                     Adder<Join::KindTrait<KIND>::pad_left, STRICTNESS, Map>::addFound(
                         it, num_columns_to_add, added_columns, i, filter.get(), current_offset, offsets_to_replicate.get(), right_indexes);
->>>>>>> af81d3cf
                 }
                 else
                     Adder<Join::KindTrait<KIND>::pad_left, STRICTNESS, Map>::addNotFound(
@@ -781,13 +746,8 @@
     {
     #define M(TYPE) \
         case Join::Type::TYPE: \
-<<<<<<< HEAD
             joinBlockImplType<KIND, STRICTNESS, typename KeyGetterForType<Join::Type::TYPE, const std::remove_reference_t<decltype(*maps.TYPE)>>::Type>(\
-                *maps.TYPE, rows, key_columns, key_sizes, added_columns, null_map, \
-=======
-            joinBlockImplType<KIND, STRICTNESS, typename KeyGetterForType<Join::Type::TYPE>::Type>(\
                 *maps_.TYPE, rows, key_columns, key_sizes, added_columns, null_map, \
->>>>>>> af81d3cf
                 filter, current_offset, offsets_to_replicate, right_indexes); \
             break;
         APPLY_FOR_JOIN_VARIANTS(M)
