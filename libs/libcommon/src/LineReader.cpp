--- conflicted
+++ resolved
@@ -1,10 +1,10 @@
 #include <common/LineReader.h>
 
-<<<<<<< HEAD
-=======
-#if USE_REPLXX
-#include <replxx.hxx>
-#else
+#include <iostream>
+#include <string_view>
+
+#include <port/unistd.h>
+#include <string.h>
 
 /// We can detect if code is linked with one or another readline variants or open the library dynamically.
 #include <dlfcn.h>
@@ -13,16 +13,6 @@
     char * readline(const char *) __attribute__((__weak__));
     char * (*readline_ptr)(const char *) = readline;
 }
-
-#endif
-
->>>>>>> e96021ce
-#include <iostream>
-#include <string_view>
-
-#include <port/unistd.h>
-#include <string.h>
-
 
 namespace
 {
@@ -122,20 +112,6 @@
 {
     input.clear();
 
-<<<<<<< HEAD
-    std::cout << prompt;
-    std::getline(std::cin, input);
-    if (!std::cin.good())
-        return ABORT;
-=======
-#if USE_REPLXX
-    auto & rx = *(replxx::Replxx*)(impl);
-    const char* cinput = rx.input(prompt);
-    if (cinput == nullptr)
-        return (errno != EAGAIN) ? ABORT : RESET_LINE;
-    input = cinput;
-#else
-
     if (!readline_ptr)
     {
         for (auto name : {"libreadline.so", "libreadline.so.0", "libeditline.so", "libeditline.so.0"})
@@ -167,8 +143,6 @@
         if (!std::cin.good())
             return ABORT;
     }
-#endif
->>>>>>> e96021ce
 
     trim(input);
     return INPUT_LINE;
