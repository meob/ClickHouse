#!/usr/bin/python3

import argparse
import ast
import collections
import csv
import itertools
import json
import os
import os.path
import pprint
import sys
import traceback

parser = argparse.ArgumentParser(description='Create performance test report')
parser.add_argument('--report', default='main', choices=['main', 'all-queries'],
    help='Which report to build')
args = parser.parse_args()

tables = []
errors_explained = []
report_errors = []
error_tests = 0
slow_average_tests = 0
faster_queries = 0
slower_queries = 0
unstable_queries = 0
very_unstable_queries = 0
unstable_partial_queries = 0

# max seconds to run one query by itself, not counting preparation
allowed_single_run_time = 2

color_bad='#ffb0c0'
color_good='#b0d050'

header_template = """
<!DOCTYPE html>
<html lang="en">
<link rel="preload" as="font" href="https://yastatic.net/adv-www/_/sUYVCPUAQE7ExrvMS7FoISoO83s.woff2" type="font/woff2" crossorigin="anonymous"/>
<style>
@font-face {{
    font-family:'Yandex Sans Display Web';
    src:url(https://yastatic.net/adv-www/_/H63jN0veW07XQUIA2317lr9UIm8.eot);
    src:url(https://yastatic.net/adv-www/_/H63jN0veW07XQUIA2317lr9UIm8.eot?#iefix) format('embedded-opentype'),
            url(https://yastatic.net/adv-www/_/sUYVCPUAQE7ExrvMS7FoISoO83s.woff2) format('woff2'),
            url(https://yastatic.net/adv-www/_/v2Sve_obH3rKm6rKrtSQpf-eB7U.woff) format('woff'),
            url(https://yastatic.net/adv-www/_/PzD8hWLMunow5i3RfJ6WQJAL7aI.ttf) format('truetype'),
            url(https://yastatic.net/adv-www/_/lF_KG5g4tpQNlYIgA0e77fBSZ5s.svg#YandexSansDisplayWeb-Regular) format('svg');
    font-weight:400;
    font-style:normal;
    font-stretch:normal;
    font-display: swap;
}}

body {{
    font-family: "Yandex Sans Display Web", Arial, sans-serif;
    background: #EEE;
}}

a {{ color: #06F; text-decoration: none; }}

a:hover, a:active {{ color: #F40; text-decoration: underline; }}

.main {{ margin: auto; max-width: 95%; }}

p.links a {{
    padding: 5px; margin: 3px; background: #FFF; line-height: 2;
    white-space: nowrap;
    box-shadow: 0 0 0 1px rgba(0, 0, 0, 0.05), 0 8px 25px -5px rgba(0, 0, 0, 0.1);
}}

.cancela,.cancela:link,.cancela:visited,.cancela:hover,
        .cancela:focus,.cancela:active {{
    color: inherit;
    text-decoration: none;
}}

table {{
    border: none;
    border-spacing: 0px;
    line-height: 1.5;
    box-shadow: 0 0 0 1px rgba(0, 0, 0, 0.05), 0 8px 25px -5px rgba(0, 0, 0, 0.1);
    text-align: left;
}}

th, td {{
    border: none;
    padding: 5px;
    vertical-align: top;
    background-color: #FFF;
    font-family: sans-serif;
}}

th {{
    border-bottom: 2px solid black;
}}

tr:nth-child(odd) td {{filter: brightness(90%);}}

.inconsistent-short-marking tr :nth-child(2),
.inconsistent-short-marking tr :nth-child(3),
.inconsistent-short-marking tr :nth-child(5),
.all-query-times tr :nth-child(1),
.all-query-times tr :nth-child(2),
.all-query-times tr :nth-child(3),
.all-query-times tr :nth-child(4),
.all-query-times tr :nth-child(5),
.all-query-times tr :nth-child(7),
.changes-in-performance tr :nth-child(1),
.changes-in-performance tr :nth-child(2),
.changes-in-performance tr :nth-child(3),
.changes-in-performance tr :nth-child(4),
.changes-in-performance tr :nth-child(5),
.changes-in-performance tr :nth-child(7),
.unstable-queries tr :nth-child(1),
.unstable-queries tr :nth-child(2),
.unstable-queries tr :nth-child(3),
.unstable-queries tr :nth-child(4),
.unstable-queries tr :nth-child(6),
.test-performance-changes tr :nth-child(2),
.test-performance-changes tr :nth-child(3),
.test-performance-changes tr :nth-child(4),
.test-performance-changes tr :nth-child(5),
.test-performance-changes tr :nth-child(6),
.test-times tr :nth-child(2),
.test-times tr :nth-child(3),
.test-times tr :nth-child(4),
.test-times tr :nth-child(5),
.test-times tr :nth-child(6),
.test-times tr :nth-child(7),
.concurrent-benchmarks tr :nth-child(2),
.concurrent-benchmarks tr :nth-child(3),
.concurrent-benchmarks tr :nth-child(4),
.concurrent-benchmarks tr :nth-child(5),
.metric-changes tr :nth-child(2),
.metric-changes tr :nth-child(3),
.metric-changes tr :nth-child(4),
.metric-changes tr :nth-child(5)
{{ text-align: right; }}

  </style>
  <title>Clickhouse performance comparison</title>
</head>
<body>
<div class="main">

<h1>ClickHouse performance comparison</h1>
"""

table_anchor = 0
row_anchor = 0

def currentTableAnchor():
    global table_anchor
    return f'{table_anchor}'

def newTableAnchor():
    global table_anchor
    table_anchor += 1
    return currentTableAnchor()

def currentRowAnchor():
    global row_anchor
    global table_anchor
    return f'{table_anchor}.{row_anchor}'

def nextRowAnchor():
    global row_anchor
    global table_anchor
    return f'{table_anchor}.{row_anchor + 1}'

def advanceRowAnchor():
    global row_anchor
    global table_anchor
    row_anchor += 1
    return currentRowAnchor()


def tr(x, anchor=None):
    #return '<tr onclick="location.href=\'#{a}\'" id={a}>{x}</tr>'.format(a=a, x=str(x))
    anchor = anchor if anchor else advanceRowAnchor()
    return f'<tr id={anchor}>{x}</tr>'

def td(value, cell_attributes = ''):
    return '<td {cell_attributes}>{value}</td>'.format(
        cell_attributes = cell_attributes,
        value = value)

def th(x):
    return '<th>' + str(x) + '</th>'

def tableRow(cell_values, cell_attributes = [], anchor=None):
    return tr(
        ''.join([td(v, a)
            for v, a in itertools.zip_longest(
                cell_values, cell_attributes,
                fillvalue = '')
            if a is not None and v is not None]),
        anchor)

def tableHeader(r):
    return tr(''.join([th(f) for f in r]))

def tableStart(title):
    cls = '-'.join(title.lower().split(' ')[:3]);
    global table_anchor
    table_anchor = cls
    anchor = currentTableAnchor()
    help_anchor = '-'.join(title.lower().split(' '));
    return f"""
        <h2 id="{anchor}">
            <a class="cancela" href="#{anchor}">{title}</a>
            <a class="cancela" href="https://github.com/ClickHouse/ClickHouse/tree/master/docker/test/performance-comparison#{help_anchor}"><sup style="color: #888">?</sup></a>
        </h2>
        <table class="{cls}">
    """

def tableEnd():
    return '</table>'

def tsvRows(n):
    result = []
    try:
        with open(n, encoding='utf-8') as fd:
            return [row for row in csv.reader(fd, delimiter="\t", quotechar='"')]
    except:
        report_errors.append(
            traceback.format_exception_only(
                *sys.exc_info()[:2])[-1])
        pass
    return []

def htmlRows(n):
    rawRows = tsvRows(n)
    result = ''
    for row in rawRows:
        result += tableRow(row)
    return result

def addSimpleTable(caption, columns, rows, pos=None):
    global tables
    text = ''
    if not rows:
        return

    text += tableStart(caption)
    text += tableHeader(columns)
    for row in rows:
        text += tableRow(row)
    text += tableEnd()
    tables.insert(pos if pos else len(tables), text)

def add_tested_commits():
    global report_errors
    try:
        addSimpleTable('Tested Commits', ['Old', 'New'],
            [['<pre>{}</pre>'.format(x) for x in
                [open('left-commit.txt').read(),
                 open('right-commit.txt').read()]]])
    except:
        # Don't fail if no commit info -- maybe it's a manual run.
        report_errors.append(
            traceback.format_exception_only(
                *sys.exc_info()[:2])[-1])
        pass

def add_report_errors():
    global tables
    global report_errors
    # Add the errors reported by various steps of comparison script
    try:
        report_errors += [l.strip() for l in open('report/errors.log')]
    except:
        report_errors.append(
            traceback.format_exception_only(
                *sys.exc_info()[:2])[-1])
        pass

    if not report_errors:
        return

    text = tableStart('Errors while Building the Report')
    text += tableHeader(['Error'])
    for x in report_errors:
        text += tableRow([x])
    text += tableEnd()
    # Insert after Tested Commits
    tables.insert(1, text)
    errors_explained.append([f'<a href="#{currentTableAnchor()}">There were some errors while building the report</a>']);

def add_errors_explained():
    if not errors_explained:
        return

    text = '<a name="fail1"/>'
    text += tableStart('Error Summary')
    text += tableHeader(['Description'])
    for row in errors_explained:
        text += tableRow(row)
    text += tableEnd()

    global tables
    tables.insert(1, text)


if args.report == 'main':
    print(header_template.format())

    add_tested_commits()


    run_error_rows = tsvRows('run-errors.tsv')
    error_tests += len(run_error_rows)
    addSimpleTable('Run Errors', ['Test', 'Error'], run_error_rows)
    if run_error_rows:
        errors_explained.append([f'<a href="#{currentTableAnchor()}">There were some errors while running the tests</a>']);


    slow_on_client_rows = tsvRows('report/slow-on-client.tsv')
    error_tests += len(slow_on_client_rows)
    addSimpleTable('Slow on Client',
                     ['Client time,&nbsp;s', 'Server time,&nbsp;s', 'Ratio', 'Test', 'Query'],
                     slow_on_client_rows)
    if slow_on_client_rows:
        errors_explained.append([f'<a href="#{currentTableAnchor()}">Some queries are taking noticeable time client-side (missing `FORMAT Null`?)</a>']);

    unmarked_short_rows = tsvRows('report/inconsistent-short-marking.tsv')
    error_tests += len(unmarked_short_rows)
    addSimpleTable('Inconsistent Short Marking',
        ['Problem', 'Is marked as short', 'New client time, s', 'Test', '#', 'Query'],
        unmarked_short_rows)
    if unmarked_short_rows:
        errors_explained.append([f'<a href="#{currentTableAnchor()}">Some queries have inconsistent short marking</a>']);

    def add_partial():
        rows = tsvRows('report/partial-queries-report.tsv')
        if not rows:
            return

        global unstable_partial_queries, slow_average_tests, tables
        text = tableStart('Partial Queries')
        columns = ['Median time, s', 'Relative time variance', 'Test', '#', 'Query']
        text += tableHeader(columns)
        attrs = ['' for c in columns]
        for row in rows:
            anchor = f'{currentTableAnchor()}.{row[2]}.{row[3]}'
            if float(row[1]) > 0.10:
                attrs[1] = f'style="background: {color_bad}"'
                unstable_partial_queries += 1
                errors_explained.append([f'<a href="#{anchor}">The query no. {row[3]} of test \'{row[2]}\' has excessive variance of run time. Keep it below 10%</a>'])
            else:
                attrs[1] = ''
            if float(row[0]) > allowed_single_run_time:
                attrs[0] = f'style="background: {color_bad}"'
                errors_explained.append([f'<a href="#{anchor}">The query no. {row[3]} of test \'{row[2]}\' is taking too long to run. Keep the run time below {allowed_single_run_time} seconds"</a>'])
                slow_average_tests += 1
            else:
                attrs[0] = ''
            text += tableRow(row, attrs, anchor)
        text += tableEnd()
        tables.append(text)

    add_partial()

    def add_changes():
        rows = tsvRows('report/changed-perf.tsv')
        if not rows:
            return

        global faster_queries, slower_queries, tables

        text = tableStart('Changes in Performance')
        columns = [
            'Old,&nbsp;s',                                          # 0
            'New,&nbsp;s',                                          # 1
            'Ratio of speedup&nbsp;(-) or slowdown&nbsp;(+)',                 # 2
            'Relative difference (new&nbsp;&minus;&nbsp;old) / old',   # 3
            'p&nbsp;<&nbsp;0.01 threshold',                   # 4
            # Failed                                           # 5
            'Test',                                            # 6
            '#',                                               # 7
            'Query',                                           # 8
            ]

        text += tableHeader(columns)

        attrs = ['' for c in columns]
        attrs[5] = None
        for row in rows:
            anchor = f'{currentTableAnchor()}.{row[6]}.{row[7]}'
            if int(row[5]):
                if float(row[3]) < 0.:
                    faster_queries += 1
                    attrs[2] = attrs[3] = f'style="background: {color_good}"'
                else:
                    slower_queries += 1
                    attrs[2] = attrs[3] = f'style="background: {color_bad}"'
                    errors_explained.append([f'<a href="#{anchor}">The query no. {row[7]} of test \'{row[6]}\' has slowed down</a>'])
            else:
                attrs[2] = attrs[3] = ''

            text += tableRow(row, attrs, anchor)

        text += tableEnd()
        tables.append(text)

    add_changes()

    def add_unstable_queries():
        global unstable_queries, very_unstable_queries, tables

        unstable_rows = tsvRows('report/unstable-queries.tsv')
        if not unstable_rows:
            return

        unstable_queries += len(unstable_rows)

        columns = [
            'Old,&nbsp;s', #0
            'New,&nbsp;s', #1
            'Relative difference (new&nbsp;-&nbsp;old)/old', #2
            'p&nbsp;&lt;&nbsp;0.01 threshold', #3
            # Failed #4
            'Test', #5
            '#',    #6
            'Query' #7
        ]

        text = tableStart('Unstable Queries')
        text += tableHeader(columns)

        attrs = ['' for c in columns]
        attrs[4] = None
        for r in unstable_rows:
            anchor = f'{currentTableAnchor()}.{r[5]}.{r[6]}'
            if int(r[4]):
                very_unstable_queries += 1
                attrs[3] = f'style="background: {color_bad}"'
            else:
                attrs[3] = ''

            text += tableRow(r, attrs, anchor)

        text += tableEnd()
        tables.append(text)

    add_unstable_queries()

    skipped_tests_rows = tsvRows('analyze/skipped-tests.tsv')
    addSimpleTable('Skipped Tests', ['Test', 'Reason'], skipped_tests_rows)

    addSimpleTable('Test Performance Changes',
        ['Test', 'Ratio of speedup&nbsp;(-) or slowdown&nbsp;(+)', 'Queries', 'Total not OK', 'Changed perf', 'Unstable'],
        tsvRows('report/test-perf-changes.tsv'))

    def add_test_times():
        global slow_average_tests, tables
        rows = tsvRows('report/test-times.tsv')
        if not rows:
            return

        columns = [
            'Test',                                               #0
            'Wall clock time,&nbsp;s',                            #1
            'Total client time,&nbsp;s',                          #2
<<<<<<< HEAD
            'Total queries',                                      #3
            'Ignored short queries',                              #4
            'Longest query<br>(sum for all runs),&nbsp;s',        #5
            'Avg wall clock time<br>(sum for all runs),&nbsp;s',  #6
            'Shortest query<br>(sum for all runs),&nbsp;s',       #7
            # 'Runs'                                              #8
=======
            'Total queries',                                 #3
            'Longest query<br>(sum for all runs),&nbsp;s',        #4
            'Avg wall clock time<br>(sum for all runs),&nbsp;s',  #5
            'Shortest query<br>(sum for all runs),&nbsp;s',       #6
>>>>>>> eae9950a
            ]

        text = tableStart('Test Times')
        text += tableHeader(columns)

        allowed_average_run_time = 3.75 # 60 seconds per test at 7 runs
        attrs = ['' for c in columns]
        for r in rows:
            anchor = f'{currentTableAnchor()}.{r[0]}'
<<<<<<< HEAD
            total_runs = (int(r[8]) + 1) * 2  # one prewarm run, two servers
            if float(r[6]) > allowed_average_run_time * total_runs:
=======
            if float(r[5]) > allowed_average_run_time * total_runs:
>>>>>>> eae9950a
                # FIXME should be 15s max -- investigate parallel_insert
                slow_average_tests += 1
                attrs[5] = f'style="background: {color_bad}"'
                errors_explained.append([f'<a href="#{anchor}">The test \'{r[0]}\' is too slow to run as a whole. Investigate whether the create and fill queries can be sped up'])
            else:
                attrs[5] = ''

            if float(r[4]) > allowed_single_run_time * total_runs:
                slow_average_tests += 1
                attrs[4] = f'style="background: {color_bad}"'
                errors_explained.append([f'<a href="./all-queries.html#all-query-times.{r[0]}.0">Some query of the test \'{r[0]}\' is too slow to run. See the all queries report'])
            else:
                attrs[4] = ''

            text += tableRow(r, attrs, anchor)

        text += tableEnd()
        tables.append(text)

    add_test_times()

    addSimpleTable('Metric Changes',
        ['Metric', 'Old median value', 'New median value',
            'Relative difference', 'Times difference'],
        tsvRows('metrics/changes.tsv'))

    add_report_errors()
    add_errors_explained()

    for t in tables:
        print(t)

    print("""
    </div>
    <p class="links">
    <a href="all-queries.html">All queries</a>
    <a href="compare.log">Log</a>
    <a href="output.7z">Test output</a>
    </p>
    </body>
    </html>
    """)

    status = 'success'
    message = 'See the report'
    message_array = []

    if slow_average_tests:
        status = 'failure'
        message_array.append(str(slow_average_tests) + ' too long')

    if faster_queries:
        message_array.append(str(faster_queries) + ' faster')

    if slower_queries:
        if slower_queries > 3:
            status = 'failure'
        message_array.append(str(slower_queries) + ' slower')

    if unstable_partial_queries:
        unstable_queries += unstable_partial_queries
        error_tests += unstable_partial_queries
        status = 'failure'

    if unstable_queries:
        message_array.append(str(unstable_queries) + ' unstable')

#    Disabled before fix.
#    if very_unstable_queries:
#        status = 'failure'

    error_tests += slow_average_tests
    if error_tests:
        status = 'failure'
        message_array.insert(0, str(error_tests) + ' errors')

    if message_array:
        message = ', '.join(message_array)

    if report_errors:
        status = 'failure'
        message = 'Errors while building the report.'

    print("""
    <!--status: {status}-->
    <!--message: {message}-->
    """.format(status=status, message=message))

elif args.report == 'all-queries':

    print(header_template.format())

    add_tested_commits()

    def add_all_queries():
        rows = tsvRows('report/all-queries.tsv')
        if not rows:
            return

        columns = [
            # Changed #0
            # Unstable #1
            'Old,&nbsp;s', #2
            'New,&nbsp;s', #3
            'Ratio of speedup&nbsp;(-) or slowdown&nbsp;(+)',                 #4
            'Relative difference (new&nbsp;&minus;&nbsp;old) / old', #5
            'p&nbsp;&lt;&nbsp;0.01 threshold',          #6
            'Test',                                   #7
            '#',                                      #8
            'Query',                                  #9
            ]

        text = tableStart('All Query Times')
        text += tableHeader(columns)

        attrs = ['' for c in columns]
        attrs[0] = None
        attrs[1] = None
        for r in rows:
            anchor = f'{currentTableAnchor()}.{r[7]}.{r[8]}'
            if int(r[1]):
                attrs[6] = f'style="background: {color_bad}"'
            else:
                attrs[6] = ''

            if int(r[0]):
                if float(r[5]) > 0.:
                    attrs[4] = attrs[5] = f'style="background: {color_bad}"'
                else:
                    attrs[4] = attrs[5] = f'style="background: {color_good}"'
            else:
                attrs[4] = attrs[5] = ''

            if (float(r[2]) + float(r[3])) / 2 > allowed_single_run_time:
                attrs[2] = f'style="background: {color_bad}"'
                attrs[3] = f'style="background: {color_bad}"'
            else:
                attrs[2] = ''
                attrs[3] = ''

            text += tableRow(r, attrs, anchor)

        text += tableEnd()
        tables.append(text)

    add_all_queries()
    add_report_errors()
    for t in tables:
        print(t)

    print("""
    </div>
    <p class="links">
    <a href="report.html">Main report</a>
    <a href="compare.log">Log</a>
    <a href="output.7z">Test output</a>
    </p>
    </body>
    </html>
    """)<|MERGE_RESOLUTION|>--- conflicted
+++ resolved
@@ -464,19 +464,11 @@
             'Test',                                               #0
             'Wall clock time,&nbsp;s',                            #1
             'Total client time,&nbsp;s',                          #2
-<<<<<<< HEAD
-            'Total queries',                                      #3
-            'Ignored short queries',                              #4
-            'Longest query<br>(sum for all runs),&nbsp;s',        #5
-            'Avg wall clock time<br>(sum for all runs),&nbsp;s',  #6
-            'Shortest query<br>(sum for all runs),&nbsp;s',       #7
-            # 'Runs'                                              #8
-=======
             'Total queries',                                 #3
             'Longest query<br>(sum for all runs),&nbsp;s',        #4
             'Avg wall clock time<br>(sum for all runs),&nbsp;s',  #5
             'Shortest query<br>(sum for all runs),&nbsp;s',       #6
->>>>>>> eae9950a
+            # 'Runs'                                              #7
             ]
 
         text = tableStart('Test Times')
@@ -486,12 +478,8 @@
         attrs = ['' for c in columns]
         for r in rows:
             anchor = f'{currentTableAnchor()}.{r[0]}'
-<<<<<<< HEAD
-            total_runs = (int(r[8]) + 1) * 2  # one prewarm run, two servers
-            if float(r[6]) > allowed_average_run_time * total_runs:
-=======
+            total_runs = (int(r[7]) + 1) * 2  # one prewarm run, two servers
             if float(r[5]) > allowed_average_run_time * total_runs:
->>>>>>> eae9950a
                 # FIXME should be 15s max -- investigate parallel_insert
                 slow_average_tests += 1
                 attrs[5] = f'style="background: {color_bad}"'
